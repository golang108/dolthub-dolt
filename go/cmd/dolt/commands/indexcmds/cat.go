--- conflicted
+++ resolved
@@ -84,13 +84,8 @@
 	return ap
 }
 
-<<<<<<< HEAD
 func (cmd CatCmd) Exec(ctx context.Context, wg *sync.WaitGroup, commandStr string, args []string, dEnv *env.DoltEnv) int {
-	ap := cmd.createArgParser()
-=======
-func (cmd CatCmd) Exec(ctx context.Context, commandStr string, args []string, dEnv *env.DoltEnv) int {
 	ap := cmd.ArgParser()
->>>>>>> eec434b5
 	help, usage := cli.HelpAndUsagePrinters(cli.GetCommandDocumentation(commandStr, catDocs, ap))
 	apr := cli.ParseArgsOrDie(ap, args, help)
 
