--- conflicted
+++ resolved
@@ -64,12 +64,8 @@
 			gCfg, _ := dEnv.Config.GetConfig(env.GlobalConfig)
 			gCfg.SetStrings(test.GlobalConfig)
 
-<<<<<<< HEAD
-		var wg sync.WaitGroup
-		result := InitCmd{}.Exec(context.Background(), &wg, "dolt init", test.Args, dEnv)
-=======
-			result := InitCmd{}.Exec(context.Background(), "dolt init", test.Args, dEnv)
->>>>>>> eec434b5
+			var wg sync.WaitGroup
+			result := InitCmd{}.Exec(context.Background(), &wg, "dolt init", test.Args, dEnv)
 
 			if (result == 0) != test.ExpectSuccess {
 				t.Error(test.Name, "- Expected success:", test.ExpectSuccess, "result:", result == 0)
