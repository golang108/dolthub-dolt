--- conflicted
+++ resolved
@@ -76,13 +76,8 @@
 }
 
 // Exec executes the command
-<<<<<<< HEAD
 func (cmd RootsCmd) Exec(ctx context.Context, wg *sync.WaitGroup, commandStr string, args []string, dEnv *env.DoltEnv) int {
-	ap := cmd.createArgParser()
-=======
-func (cmd RootsCmd) Exec(ctx context.Context, commandStr string, args []string, dEnv *env.DoltEnv) int {
 	ap := cmd.ArgParser()
->>>>>>> eec434b5
 	help, _ := cli.HelpAndUsagePrinters(cli.GetCommandDocumentation(commandStr, cli.CommandDocumentationContent{}, ap))
 	apr := cli.ParseArgsOrDie(ap, args, help)
 
