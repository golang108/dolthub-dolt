// Copyright 2019 Dolthub, Inc.
//
// Licensed under the Apache License, Version 2.0 (the "License");
// you may not use this file except in compliance with the License.
// You may obtain a copy of the License at
//
//     http://www.apache.org/licenses/LICENSE-2.0
//
// Unless required by applicable law or agreed to in writing, software
// distributed under the License is distributed on an "AS IS" BASIS,
// WITHOUT WARRANTIES OR CONDITIONS OF ANY KIND, either express or implied.
// See the License for the specific language governing permissions and
// limitations under the License.

package commands

import (
	"context"
	"io"
	"strings"
	"sync"

	"github.com/fatih/color"

	"github.com/dolthub/dolt/go/cmd/dolt/cli"
	"github.com/dolthub/dolt/go/libraries/doltcore/env"
	"github.com/dolthub/dolt/go/libraries/utils/argparser"
	"github.com/dolthub/dolt/go/libraries/utils/config"
	"github.com/dolthub/dolt/go/libraries/utils/set"
)

const (
	globalParamName   = "global"
	localParamName    = "local"
	addOperationStr   = "add"
	listOperationStr  = "list"
	getOperationStr   = "get"
	unsetOperationStr = "unset"
)

var cfgDocs = cli.CommandDocumentationContent{
	ShortDesc: `Get and set repository or global options`,
	LongDesc: `You can query/set/replace/unset options with this command.
		
	When reading, the values are read from the global and repository local configuration files, and options {{.LessThan}}--global{{.GreaterThan}}, and {{.LessThan}}--local{{.GreaterThan}} can be used to tell the command to read from only that location.
	
	When writing, the new value is written to the repository local configuration file by default, and options {{.LessThan}}--global{{.GreaterThan}}, can be used to tell the command to write to that location (you can say {{.LessThan}}--local{{.GreaterThan}} but that is the default).
`,

	Synopsis: []string{
		`[--global|--local] --list`,
		`[--global|--local] --add {{.LessThan}}name{{.GreaterThan}} {{.LessThan}}value{{.GreaterThan}}`,
		`[--global|--local] --get {{.LessThan}}name{{.GreaterThan}}`,
		`[--global|--local] --unset {{.LessThan}}name{{.GreaterThan}}...`,
	},
}

type ConfigCmd struct{}

// Name is returns the name of the Dolt cli command. This is what is used on the command line to invoke the command
func (cmd ConfigCmd) Name() string {
	return "config"
}

// Description returns a description of the command
func (cmd ConfigCmd) Description() string {
	return "Dolt configuration."
}

// RequiresRepo should return false if this interface is implemented, and the command does not have the requirement
// that it be run from within a data repository directory
func (cmd ConfigCmd) RequiresRepo() bool {
	return false
}

// CreateMarkdown creates a markdown file containing the helptext for the command at the given path
func (cmd ConfigCmd) CreateMarkdown(wr io.Writer, commandStr string) error {
	ap := cmd.ArgParser()
	return CreateMarkdown(wr, cli.GetCommandDocumentation(commandStr, cfgDocs, ap))
}

func (cmd ConfigCmd) ArgParser() *argparser.ArgParser {
	ap := argparser.NewArgParser()
	ap.SupportsFlag(globalParamName, "", "Use global config.")
	ap.SupportsFlag(localParamName, "", "Use repository local config.")
	ap.SupportsFlag(addOperationStr, "", "Set the value of one or more config parameters")
	ap.SupportsFlag(listOperationStr, "", "List the values of all config parameters.")
	ap.SupportsFlag(getOperationStr, "", "Get the value of one or more config parameters.")
	ap.SupportsFlag(unsetOperationStr, "", "Unset the value of one or more config paramaters.")
	return ap
}

// Exec is used by the config command to allow users to view / edit their global and repository local configurations.
// Exec executes the command
<<<<<<< HEAD
func (cmd ConfigCmd) Exec(ctx context.Context, wg *sync.WaitGroup, commandStr string, args []string, dEnv *env.DoltEnv) int {
	ap := cmd.createArgParser()
=======
func (cmd ConfigCmd) Exec(ctx context.Context, commandStr string, args []string, dEnv *env.DoltEnv) int {
	ap := cmd.ArgParser()
>>>>>>> eec434b5
	help, usage := cli.HelpAndUsagePrinters(cli.GetCommandDocumentation(commandStr, cfgDocs, ap))
	apr := cli.ParseArgsOrDie(ap, args, help)

	cfgTypes := apr.FlagsEqualTo([]string{globalParamName, localParamName}, true)
	ops := apr.FlagsEqualTo([]string{addOperationStr, listOperationStr, getOperationStr, unsetOperationStr}, true)

	if cfgTypes.Size() > 1 {
		cli.PrintErrln(color.RedString("Specifying both -local and -global is not valid. Exactly one may be set"))
		usage()
	} else {
		switch ops.Size() {
		case 1:
			return processConfigCommand(dEnv, cfgTypes, ops.AsSlice()[0], apr.Args, usage)
		default:
			cli.PrintErrln(color.RedString("Exactly one of the -add, -get, -unset, -list flags must be set."))
			usage()
		}
	}

	return 1
}

func processConfigCommand(dEnv *env.DoltEnv, setCfgTypes *set.StrSet, opName string, args []string, usage cli.UsagePrinter) int {
	switch opName {
	case getOperationStr:
		return getOperation(dEnv, setCfgTypes, args, func(k string, v *string) {
			cli.Println(*v)
		})
	case addOperationStr:
		return addOperation(dEnv, setCfgTypes, args, usage)
	case unsetOperationStr:
		return unsetOperation(dEnv, setCfgTypes, args, usage)
	case listOperationStr:
		return listOperation(dEnv, setCfgTypes, args, usage, func(k string, v string) {
			cli.Println(k, "=", v)
		})
	}

	panic("New operation added but not implemented.")
}

// Gets the config value for the key requested in the args, running the printFn given with the key and fetched value as
// arguments. If the key is not found, or if there is an error retrieving it, returns 1. Otherwise returns 0.
func getOperation(dEnv *env.DoltEnv, setCfgTypes *set.StrSet, args []string, printFn func(string, *string)) int {
	if len(args) != 1 {
		// matches git behavior... kinda dumb
		return 1
	}

	var cfg config.ReadableConfig
	switch setCfgTypes.Size() {
	case 0:
		cfg = dEnv.Config
	case 1:
		configElement := newCfgElement(setCfgTypes.AsSlice()[0])
		var ok bool
		cfg, ok = dEnv.Config.GetConfig(configElement)
		if !ok {
			cli.Println(color.RedString("No config found for %s", configElement.String()))
			return 1
		}
	default:
		// should be impossible due to earlier checks
		cli.Println(color.RedString("Cannot get more than one config scope at once"))
		return 1
	}

	val, err := cfg.GetString(args[0])
	if err != nil {
		if err != config.ErrConfigParamNotFound {
			cli.PrintErrln(color.RedString("Unexpected error: %s", err.Error()))
		}
		// Not found prints no error but returns status 1
		return 1
	}

	printFn(args[0], &val)
	return 0
}

func addOperation(dEnv *env.DoltEnv, setCfgTypes *set.StrSet, args []string, usage cli.UsagePrinter) int {
	if len(args) == 0 || len(args)%2 != 0 {
		cli.Println("error: wrong number of arguments")
		usage()
		return 1
	}

	updates := make(map[string]string)
	for i := 0; i < len(args); i += 2 {
		updates[strings.ToLower(args[i])] = args[i+1]
	}

	var cfgType string
	switch setCfgTypes.Size() {
	case 0:
		cfgType = localParamName
	case 1:
		cfgType = setCfgTypes.AsSlice()[0]
	default:
		cli.Println("error: cannot add to multiple configs simultaneously")
		return 1
	}

	cfg, ok := dEnv.Config.GetConfig(newCfgElement(cfgType))
	if !ok {
		switch cfgType {
		case globalParamName:
			panic("Should not have been able to get this far without a global config.")
		case localParamName:
			err := dEnv.Config.CreateLocalConfig(updates)
			if err != nil {
				cli.PrintErrln(color.RedString("Unable to create repo local config file"))
				return 1
			}
			return 0
		default:
			cli.Println("error: unknown config flag")
			return 1
		}
	}

	err := cfg.SetStrings(updates)
	if err != nil {
		cli.PrintErrln(color.RedString("Failed to update config."))
		return 1
	}

	cli.Println(color.CyanString("Config successfully updated."))
	return 0
}

func unsetOperation(dEnv *env.DoltEnv, setCfgTypes *set.StrSet, args []string, usage cli.UsagePrinter) int {
	if len(args) == 0 {
		cli.Println("error: wrong number of arguments")
		usage()
		return 1
	}

	for i, a := range args {
		args[i] = strings.ToLower(a)
	}

	var cfgType string
	switch setCfgTypes.Size() {
	case 0:
		cfgType = localParamName
	case 1:
		cfgType = setCfgTypes.AsSlice()[0]
	default:
		cli.Println("error: cannot unset from multiple configs simultaneously")
		return 1
	}

	if cfg, ok := dEnv.Config.GetConfig(newCfgElement(cfgType)); !ok {
		cli.PrintErrln(color.RedString("Unable to read config."))
		return 1
	} else {
		err := cfg.Unset(args)

		if err != nil && err != config.ErrConfigParamNotFound {
			cli.PrintErrln(color.RedString("Error unsetting the keys %v. Error: %s", args, err.Error()))
			return 1
		}

		cli.Println(color.CyanString("Config successfully updated."))
		return 0
	}
}

func listOperation(dEnv *env.DoltEnv, setCfgTypes *set.StrSet, args []string, usage cli.UsagePrinter, printFn func(string, string)) int {
	if len(args) != 0 {
		cli.Println("error: wrong number of arguments")
		usage()
		return 1
	}

	cfgTypesSl := setCfgTypes.AsSlice()
	for _, cfgType := range cfgTypesSl {
		if _, ok := dEnv.Config.GetConfig(newCfgElement(cfgType)); !ok {
			cli.PrintErrln(color.RedString("Unable to read config."))
			return 1
		}
	}

	if setCfgTypes.Size() == 0 {
		cfgTypesSl = []string{localParamName, globalParamName}
	}

	for _, cfgType := range cfgTypesSl {
		if cfg, ok := dEnv.Config.GetConfig(newCfgElement(cfgType)); ok {
			cfg.Iter(func(name, val string) bool {
				printFn(name, val)
				return false
			})
		}
	}

	return 0
}

func newCfgElement(configFlag string) env.ConfigScope {
	switch configFlag {
	case localParamName:
		return env.LocalConfig
	case globalParamName:
		return env.GlobalConfig
	default:
		return env.LocalConfig
	}
}<|MERGE_RESOLUTION|>--- conflicted
+++ resolved
@@ -92,13 +92,8 @@
 
 // Exec is used by the config command to allow users to view / edit their global and repository local configurations.
 // Exec executes the command
-<<<<<<< HEAD
 func (cmd ConfigCmd) Exec(ctx context.Context, wg *sync.WaitGroup, commandStr string, args []string, dEnv *env.DoltEnv) int {
-	ap := cmd.createArgParser()
-=======
-func (cmd ConfigCmd) Exec(ctx context.Context, commandStr string, args []string, dEnv *env.DoltEnv) int {
 	ap := cmd.ArgParser()
->>>>>>> eec434b5
 	help, usage := cli.HelpAndUsagePrinters(cli.GetCommandDocumentation(commandStr, cfgDocs, ap))
 	apr := cli.ParseArgsOrDie(ap, args, help)
 
