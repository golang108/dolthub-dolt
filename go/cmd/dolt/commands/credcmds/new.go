--- conflicted
+++ resolved
@@ -73,13 +73,8 @@
 }
 
 // Exec executes the command
-<<<<<<< HEAD
 func (cmd NewCmd) Exec(ctx context.Context, wg *sync.WaitGroup, commandStr string, args []string, dEnv *env.DoltEnv) int {
-	ap := cmd.createArgParser()
-=======
-func (cmd NewCmd) Exec(ctx context.Context, commandStr string, args []string, dEnv *env.DoltEnv) int {
 	ap := cmd.ArgParser()
->>>>>>> eec434b5
 	help, usage := cli.HelpAndUsagePrinters(cli.GetCommandDocumentation(commandStr, newDocs, ap))
 	cli.ParseArgsOrDie(ap, args, help)
 
