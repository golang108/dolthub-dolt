// Copyright 2019-2020 Dolthub, Inc.
//
// Licensed under the Apache License, Version 2.0 (the "License");
// you may not use this file except in compliance with the License.
// You may obtain a copy of the License at
//
//     http://www.apache.org/licenses/LICENSE-2.0
//
// Unless required by applicable law or agreed to in writing, software
// distributed under the License is distributed on an "AS IS" BASIS,
// WITHOUT WARRANTIES OR CONDITIONS OF ANY KIND, either express or implied.
// See the License for the specific language governing permissions and
// limitations under the License.

package sqlserver

import (
	"context"
	"fmt"
	"net"
	"strconv"
	"time"

	sqle "github.com/dolthub/go-mysql-server"
	"github.com/dolthub/go-mysql-server/auth"
	"github.com/dolthub/go-mysql-server/server"
	"github.com/dolthub/go-mysql-server/sql"
	"github.com/dolthub/go-mysql-server/sql/analyzer"
	"github.com/dolthub/go-mysql-server/sql/information_schema"
	"github.com/dolthub/vitess/go/mysql"
	"github.com/sirupsen/logrus"

	"github.com/dolthub/dolt/go/cmd/dolt/cli"
	"github.com/dolthub/dolt/go/cmd/dolt/commands"
	"github.com/dolthub/dolt/go/libraries/doltcore/env"
	"github.com/dolthub/dolt/go/libraries/doltcore/ref"
	dsqle "github.com/dolthub/dolt/go/libraries/doltcore/sqle"
	_ "github.com/dolthub/dolt/go/libraries/doltcore/sqle/dfunctions"
	"github.com/dolthub/dolt/go/libraries/doltcore/sqle/dsess"
	"github.com/dolthub/dolt/go/libraries/utils/config"
)

// Serve starts a MySQL-compatible server. Returns any errors that were encountered.
func Serve(
	ctx context.Context,
	version string,
	serverConfig ServerConfig,
	serverController *ServerController,
	dEnv *env.DoltEnv,
) (startError error, closeError error) {
	if serverConfig == nil {
		cli.Println("No configuration given, using defaults")
		serverConfig = DefaultServerConfig()
	}

	// Code is easier to work through if we assume that serverController is never nil
	if serverController == nil {
		serverController = NewServerController()
	}

	var mySQLServer *server.Server
	// This guarantees unblocking on any routines with a waiting `ServerController`
	defer func() {
		if mySQLServer != nil {
			serverController.registerCloseFunction(startError, mySQLServer.Close)
		} else {
			serverController.registerCloseFunction(startError, func() error { return nil })
		}
		serverController.StopServer()
		serverController.serverStopped(closeError)
	}()

	if startError = ValidateConfig(serverConfig); startError != nil {
		return startError, nil
	}

	if serverConfig.LogLevel() != LogLevel_Info {
		var level logrus.Level
		level, startError = logrus.ParseLevel(serverConfig.LogLevel().String())
		if startError != nil {
			cli.PrintErr(startError)
			return
		}
		logrus.SetLevel(level)
	}
	logrus.SetFormatter(LogFormat{})

	permissions := auth.AllPermissions
	if serverConfig.ReadOnly() {
		permissions = auth.ReadPerm
	}

	serverConf := server.Config{Protocol: "tcp"}

	if serverConfig.PersistenceBehavior() == loadPerisistentGlobals {
		serverConf, startError = serverConf.NewConfig()
		if startError != nil {
			return
		}
	}

	userAuth := auth.NewNativeSingle(serverConfig.User(), serverConfig.Password(), permissions)

	var mrEnv *env.MultiRepoEnv
	dbNamesAndPaths := serverConfig.DatabaseNamesAndPaths()

	if len(dbNamesAndPaths) == 0 {
		if len(serverConfig.DataDir()) > 0 && serverConfig.DataDir() != "." {
<<<<<<< HEAD
			var err error
			fs := dEnv.FS
			if len(serverConfig.DataDir()) > 0 {
				fs, err = fs.WithWorkingDir(serverConfig.DataDir())
				if err != nil {
					return err, nil
				}
			}

=======
			fs, err := dEnv.FS.WithWorkingDir(serverConfig.DataDir())
			if err != nil {
				return err, nil
			}

			// TODO: this should be the global config, probably?
>>>>>>> 16af440a
			mrEnv, err = env.MultiEnvForDirectory(ctx, dEnv.Config.WriteableConfig(), fs, dEnv.Version)
			if err != nil {
				return err, nil
			}
		} else {
			var err error
			mrEnv, err = env.DoltEnvAsMultiEnv(ctx, dEnv)
			if err != nil {
				return err, nil
			}
		}
	} else {
		var err error
		fs := dEnv.FS
		if len(serverConfig.DataDir()) > 0 {
			fs, err = fs.WithWorkingDir(serverConfig.DataDir())
			if err != nil {
				return err, nil
			}
		}
<<<<<<< HEAD
=======

		// TODO: this should be the global config, probably?
>>>>>>> 16af440a
		mrEnv, err = env.LoadMultiEnv(ctx, env.GetCurrentUserHomeDir, dEnv.Config.WriteableConfig(), fs, version, dbNamesAndPaths...)

		if err != nil {
			return err, nil
		}
	}

	dbs, err := commands.CollectDBs(ctx, mrEnv)
	if err != nil {
		return err, nil
	}

	all := append(dsqleDBsAsSqlDBs(dbs), information_schema.NewInformationSchemaDatabase())
	pro := dsqle.NewDoltDatabaseProvider(dEnv.Config, mrEnv.FileSystem(), all...)

	a := analyzer.NewBuilder(pro).WithParallelism(serverConfig.QueryParallelism()).Build()
	sqlEngine := sqle.New(a, nil)

	portAsString := strconv.Itoa(serverConfig.Port())
	hostPort := net.JoinHostPort(serverConfig.Host(), portAsString)

	if portInUse(hostPort) {
		portInUseError := fmt.Errorf("Port %s already in use.", portAsString)
		return portInUseError, nil
	}

	readTimeout := time.Duration(serverConfig.ReadTimeout()) * time.Millisecond
	writeTimeout := time.Duration(serverConfig.WriteTimeout()) * time.Millisecond

	tlsConfig, err := LoadTLSConfig(serverConfig)
	if err != nil {
		return nil, err
	}

	// Do not set the value of Version.  Let it default to what go-mysql-server uses.  This should be equivalent
	// to the value of mysql that we support.
	serverConf.Address = hostPort
	serverConf.Auth = userAuth
	serverConf.ConnReadTimeout = readTimeout
	serverConf.ConnWriteTimeout = writeTimeout
	serverConf.MaxConnections = serverConfig.MaxConnections()
	serverConf.TLSConfig = tlsConfig
	serverConf.RequireSecureTransport = serverConfig.RequireSecureTransport()

	mySQLServer, startError = server.NewServer(
		serverConf,
		sqlEngine,
		newSessionBuilder(sqlEngine, mrEnv.Config(), pro, serverConfig.AutoCommit()),
	)

	if startError != nil {
		cli.PrintErr(startError)
		return
	}

	serverController.registerCloseFunction(startError, mySQLServer.Close)
	closeError = mySQLServer.Start()
	if closeError != nil {
		cli.PrintErr(closeError)
		return
	}
	return
}

func portInUse(hostPort string) bool {
	timeout := time.Second
	conn, _ := net.DialTimeout("tcp", hostPort, timeout)
	if conn != nil {
		defer conn.Close()
		return true
	}
	return false
}

func newSessionBuilder(sqlEngine *sqle.Engine, dConf config.ReadWriteConfig, pro dsqle.DoltDatabaseProvider, autocommit bool) server.SessionBuilder {
	return func(ctx context.Context, conn *mysql.Conn, host string) (sql.Session, error) {
		tmpSqlCtx := sql.NewEmptyContext()

		client := sql.Client{Address: conn.RemoteAddr().String(), User: conn.User, Capabilities: conn.Capabilities}
		mysqlSess := sql.NewBaseSessionWithClientServer(host, client, conn.ConnectionID)
		doltDbs := dsqle.DbsAsDSQLDBs(sqlEngine.Analyzer.Catalog.AllDatabases())
		dbStates, err := getDbStates(ctx, doltDbs)
		if err != nil {
			return nil, err
		}

		doltSess, err := dsess.NewDoltSession(tmpSqlCtx, mysqlSess, pro, dConf, dbStates...)
		if err != nil {
			return nil, err
		}

		err = doltSess.SetSessionVariable(tmpSqlCtx, sql.AutoCommitSessionVar, autocommit)
		if err != nil {
			return nil, err
		}

		for _, db := range doltDbs {
			db.DbData().Ddb.SetCommitHookLogger(ctx, doltSess.GetLogger().Logger.Out)
		}

		return doltSess, nil
	}
}

func getDbStates(ctx context.Context, dbs []dsqle.SqlDatabase) ([]dsess.InitialDbState, error) {
	dbStates := make([]dsess.InitialDbState, len(dbs))
	for i, db := range dbs {
		var init dsess.InitialDbState
		var err error

		_, val, ok := sql.SystemVariables.GetGlobal(dsqle.DefaultBranchKey)
		if ok && val != "" {
			init, err = GetInitialDBStateWithDefaultBranch(ctx, db, val.(string))
		} else {
			init, err = dsqle.GetInitialDBState(ctx, db)
		}
		if err != nil {
			return nil, err
		}

		dbStates[i] = init
	}

	return dbStates, nil
}

func GetInitialDBStateWithDefaultBranch(ctx context.Context, db dsqle.SqlDatabase, branch string) (dsess.InitialDbState, error) {
	init, err := dsqle.GetInitialDBState(ctx, db)
	if err != nil {
		return dsess.InitialDbState{}, err
	}

	ddb := init.DbData.Ddb
	r := ref.NewBranchRef(branch)

	head, err := ddb.ResolveCommitRef(ctx, r)
	if err != nil {
		init.Err = fmt.Errorf("@@GLOBAL.dolt_default_branch (%s) is not a valid branch", branch)
	} else {
		init.Err = nil
	}
	init.HeadCommit = head

	if init.Err == nil {
		workingSetRef, err := ref.WorkingSetRefForHead(r)
		if err != nil {
			return dsess.InitialDbState{}, err
		}

		ws, err := init.DbData.Ddb.ResolveWorkingSet(ctx, workingSetRef)
		if err != nil {
			return dsess.InitialDbState{}, err
		}
		init.WorkingSet = ws
	}

	return init, nil
}

func dsqleDBsAsSqlDBs(dbs []dsqle.SqlDatabase) []sql.Database {
	sqlDbs := make([]sql.Database, 0, len(dbs))
	for _, db := range dbs {
		sqlDbs = append(sqlDbs, db)
	}
	return sqlDbs
}<|MERGE_RESOLUTION|>--- conflicted
+++ resolved
@@ -106,24 +106,12 @@
 
 	if len(dbNamesAndPaths) == 0 {
 		if len(serverConfig.DataDir()) > 0 && serverConfig.DataDir() != "." {
-<<<<<<< HEAD
-			var err error
-			fs := dEnv.FS
-			if len(serverConfig.DataDir()) > 0 {
-				fs, err = fs.WithWorkingDir(serverConfig.DataDir())
-				if err != nil {
-					return err, nil
-				}
-			}
-
-=======
 			fs, err := dEnv.FS.WithWorkingDir(serverConfig.DataDir())
 			if err != nil {
 				return err, nil
 			}
 
 			// TODO: this should be the global config, probably?
->>>>>>> 16af440a
 			mrEnv, err = env.MultiEnvForDirectory(ctx, dEnv.Config.WriteableConfig(), fs, dEnv.Version)
 			if err != nil {
 				return err, nil
@@ -144,11 +132,8 @@
 				return err, nil
 			}
 		}
-<<<<<<< HEAD
-=======
 
 		// TODO: this should be the global config, probably?
->>>>>>> 16af440a
 		mrEnv, err = env.LoadMultiEnv(ctx, env.GetCurrentUserHomeDir, dEnv.Config.WriteableConfig(), fs, version, dbNamesAndPaths...)
 
 		if err != nil {
