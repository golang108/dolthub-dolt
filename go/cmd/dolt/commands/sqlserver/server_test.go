--- conflicted
+++ resolved
@@ -54,12 +54,8 @@
 )
 
 func TestServerArgs(t *testing.T) {
-<<<<<<< HEAD
-	serverController := CreateServerController()
-	var wg sync.WaitGroup
-=======
+	var wg sync.WaitGroup
 	serverController := NewServerController()
->>>>>>> eec434b5
 	go func() {
 		startServer(context.Background(), &wg, "test", "dolt sql-server", []string{
 			"-H", "localhost",
@@ -99,12 +95,8 @@
     read_timeout_millis: 5000
     write_timeout_millis: 5000
 `
-<<<<<<< HEAD
-	serverController := CreateServerController()
-	var wg sync.WaitGroup
-=======
+	var wg sync.WaitGroup
 	serverController := NewServerController()
->>>>>>> eec434b5
 	go func() {
 		dEnv := dtestutils.CreateEnvWithSeedData(t)
 		dEnv.FS.WriteFile("config.yaml", []byte(yamlConfig))
@@ -420,13 +412,8 @@
 	dsess.InitPersistedSystemVars(multiSetup.MrEnv.GetEnv(readReplicaDbName))
 
 	// start server as read replica
-<<<<<<< HEAD
-	sc := CreateServerController()
-	serverConfig := DefaultServerConfig().withLogLevel(LogLevel_Fatal).withPort(15304)
-=======
 	sc := NewServerController()
 	serverConfig := DefaultServerConfig().withLogLevel(LogLevel_Fatal).withPort(15303)
->>>>>>> eec434b5
 
 	func() {
 		os.Chdir(multiSetup.DbPaths[readReplicaDbName])
