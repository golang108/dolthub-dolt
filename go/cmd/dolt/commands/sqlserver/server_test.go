// Copyright 2019 Dolthub, Inc.
//
// Licensed under the Apache License, Version 2.0 (the "License");
// you may not use this file except in compliance with the License.
// You may obtain a copy of the License at
//
//     http://www.apache.org/licenses/LICENSE-2.0
//
// Unless required by applicable law or agreed to in writing, software
// distributed under the License is distributed on an "AS IS" BASIS,
// WITHOUT WARRANTIES OR CONDITIONS OF ANY KIND, either express or implied.
// See the License for the specific language governing permissions and
// limitations under the License.

package sqlserver

import (
	"fmt"
	"net/http"
	"os"
	"strings"
	"testing"

	_ "github.com/go-sql-driver/mysql"
	"github.com/gocraft/dbr/v2"
	"github.com/stretchr/testify/assert"
	"github.com/stretchr/testify/require"
	"golang.org/x/net/context"

	"github.com/dolthub/dolt/go/libraries/doltcore/doltdb"
	"github.com/dolthub/dolt/go/libraries/doltcore/dtestutils"
	"github.com/dolthub/dolt/go/libraries/doltcore/dtestutils/testcommands"
	"github.com/dolthub/dolt/go/libraries/doltcore/env"
	"github.com/dolthub/dolt/go/libraries/doltcore/sqle/dsess"
	"github.com/dolthub/dolt/go/libraries/utils/config"
)

type testPerson struct {
	Name       string
	Age        int
	Is_married bool
	Title      string
}

type testBranch struct {
	Branch string
}

var (
	bill = testPerson{"Bill Billerson", 32, true, "Senior Dufus"}
	john = testPerson{"John Johnson", 25, false, "Dufus"}
	rob  = testPerson{"Rob Robertson", 21, false, ""}
)

func TestServerArgs(t *testing.T) {
	serverController := CreateServerController()
	go func() {
		startServer(context.Background(), "test", "dolt sql-server", []string{
			"-H", "localhost",
			"-P", "15200",
			"-u", "username",
			"-p", "password",
			"-t", "5",
			"-l", "info",
			"-r",
		}, dtestutils.CreateEnvWithSeedData(t), serverController)
	}()
	err := serverController.WaitForStart()
	require.NoError(t, err)
	conn, err := dbr.Open("mysql", "username:password@tcp(localhost:15200)/", nil)
	require.NoError(t, err)
	err = conn.Close()
	require.NoError(t, err)
	serverController.StopServer()
	err = serverController.WaitForClose()
	assert.NoError(t, err)
}

func TestYAMLServerArgs(t *testing.T) {
	const yamlConfig = `
log_level: info

behavior:
    read_only: true

user:
    name: username
    password: password

listener:
    host: localhost
    port: 15200
    read_timeout_millis: 5000
    write_timeout_millis: 5000
`
	serverController := CreateServerController()
	go func() {
		dEnv := dtestutils.CreateEnvWithSeedData(t)
		dEnv.FS.WriteFile("config.yaml", []byte(yamlConfig))
		startServer(context.Background(), "test", "dolt sql-server", []string{
			"--config", "config.yaml",
		}, dEnv, serverController)
	}()
	err := serverController.WaitForStart()
	require.NoError(t, err)
	conn, err := dbr.Open("mysql", "username:password@tcp(localhost:15200)/", nil)
	require.NoError(t, err)
	err = conn.Close()
	require.NoError(t, err)
	serverController.StopServer()
	err = serverController.WaitForClose()
	assert.NoError(t, err)
}

func TestServerBadArgs(t *testing.T) {
	env := dtestutils.CreateEnvWithSeedData(t)

	tests := [][]string{
		{"-H", "127.0.0.0.1"},
		{"-H", "loclahost"},
		{"-P", "300"},
		{"-P", "90000"},
		{"-u", ""},
		{"-l", "everything"},
	}

	for _, test := range tests {
		t.Run(strings.Join(test, " "), func(t *testing.T) {
			serverController := CreateServerController()
			go func(serverController *ServerController) {
				startServer(context.Background(), "test", "dolt sql-server", test, env, serverController)
			}(serverController)

			// In the event that a test fails, we need to prevent a test from hanging due to a running server
			err := serverController.WaitForStart()
			require.Error(t, err)
			serverController.StopServer()
			err = serverController.WaitForClose()
			assert.NoError(t, err)
		})
	}
}

func TestServerGoodParams(t *testing.T) {
	env := dtestutils.CreateEnvWithSeedData(t)

	tests := []ServerConfig{
		DefaultServerConfig(),
		DefaultServerConfig().withHost("127.0.0.1").withPort(15400),
		DefaultServerConfig().withHost("localhost").withPort(15401),
		//DefaultServerConfig().withHost("::1").withPort(15402), // Fails on Jenkins, assuming no IPv6 support
		DefaultServerConfig().withUser("testusername").withPort(15403),
		DefaultServerConfig().withPassword("hunter2").withPort(15404),
		DefaultServerConfig().withTimeout(0).withPort(15405),
		DefaultServerConfig().withTimeout(5).withPort(15406),
		DefaultServerConfig().withLogLevel(LogLevel_Debug).withPort(15407),
		DefaultServerConfig().withLogLevel(LogLevel_Info).withPort(15408),
		DefaultServerConfig().withReadOnly(true).withPort(15409),
		DefaultServerConfig().withUser("testusernamE").withPassword("hunter2").withTimeout(4).withPort(15410),
	}

	for _, test := range tests {
		t.Run(ConfigInfo(test), func(t *testing.T) {
			sc := CreateServerController()
			go func(config ServerConfig, sc *ServerController) {
				_, _ = Serve(context.Background(), "", config, sc, env)
			}(test, sc)
			err := sc.WaitForStart()
			require.NoError(t, err)
			conn, err := dbr.Open("mysql", ConnectionString(test), nil)
			require.NoError(t, err)
			err = conn.Close()
			require.NoError(t, err)
			sc.StopServer()
			err = sc.WaitForClose()
			assert.NoError(t, err)
		})
	}
}

func TestServerSelect(t *testing.T) {
	env := dtestutils.CreateEnvWithSeedData(t)
	serverConfig := DefaultServerConfig().withLogLevel(LogLevel_Fatal).withPort(15300)

	sc := CreateServerController()
	defer sc.StopServer()
	go func() {
		_, _ = Serve(context.Background(), "", serverConfig, sc, env)
	}()
	err := sc.WaitForStart()
	require.NoError(t, err)

	const dbName = "dolt"
	conn, err := dbr.Open("mysql", ConnectionString(serverConfig)+dbName, nil)
	require.NoError(t, err)
	defer conn.Close()
	sess := conn.NewSession(nil)

	tests := []struct {
		query       func() *dbr.SelectStmt
		expectedRes []testPerson
	}{
		{func() *dbr.SelectStmt { return sess.Select("*").From("people") }, []testPerson{bill, john, rob}},
		{func() *dbr.SelectStmt { return sess.Select("*").From("people").Where("age = 32") }, []testPerson{bill}},
		{func() *dbr.SelectStmt { return sess.Select("*").From("people").Where("title = 'Senior Dufus'") }, []testPerson{bill}},
		{func() *dbr.SelectStmt { return sess.Select("*").From("people").Where("name = 'Bill Billerson'") }, []testPerson{bill}},
		{func() *dbr.SelectStmt { return sess.Select("*").From("people").Where("name = 'John Johnson'") }, []testPerson{john}},
		{func() *dbr.SelectStmt { return sess.Select("*").From("people").Where("age = 25") }, []testPerson{john}},
		{func() *dbr.SelectStmt { return sess.Select("*").From("people").Where("25 = age") }, []testPerson{john}},
		{func() *dbr.SelectStmt { return sess.Select("*").From("people").Where("is_married = false") }, []testPerson{john, rob}},
		{func() *dbr.SelectStmt { return sess.Select("*").From("people").Where("age < 30") }, []testPerson{john, rob}},
		{func() *dbr.SelectStmt { return sess.Select("*").From("people").Where("age > 24") }, []testPerson{bill, john}},
		{func() *dbr.SelectStmt { return sess.Select("*").From("people").Where("age >= 25") }, []testPerson{bill, john}},
		{func() *dbr.SelectStmt { return sess.Select("*").From("people").Where("name <= 'John Johnson'") }, []testPerson{bill, john}},
		{func() *dbr.SelectStmt { return sess.Select("*").From("people").Where("name <> 'John Johnson'") }, []testPerson{bill, rob}},
		{func() *dbr.SelectStmt {
			return sess.Select("age, is_married").From("people").Where("name = 'John Johnson'")
		}, []testPerson{{"", 25, false, ""}}},
	}

	for _, test := range tests {
		query := test.query()
		t.Run(query.Query, func(t *testing.T) {
			var peoples []testPerson
			_, err := query.LoadContext(context.Background(), &peoples)
			assert.NoError(t, err)
			assert.ElementsMatch(t, peoples, test.expectedRes)
		})
	}
}

// If a port is already in use, throw error "Port XXXX already in use."
func TestServerFailsIfPortInUse(t *testing.T) {
	serverController := CreateServerController()
	server := &http.Server{
		Addr:    ":15200",
		Handler: http.DefaultServeMux,
	}
	go server.ListenAndServe()
	go func() {
		startServer(context.Background(), "test", "dolt sql-server", []string{
			"-H", "localhost",
			"-P", "15200",
			"-u", "username",
			"-p", "password",
			"-t", "5",
			"-l", "info",
			"-r",
		}, dtestutils.CreateEnvWithSeedData(t), serverController)
	}()
	err := serverController.WaitForStart()
	require.Error(t, err)
	server.Close()
}

func TestServerSetDefaultBranch(t *testing.T) {
	dEnv := dtestutils.CreateEnvWithSeedData(t)
	serverConfig := DefaultServerConfig().withLogLevel(LogLevel_Fatal).withPort(15302)

	sc := CreateServerController()
	defer sc.StopServer()
	go func() {
		_, _ = Serve(context.Background(), "", serverConfig, sc, dEnv)
	}()
	err := sc.WaitForStart()
	require.NoError(t, err)

	const dbName = "dolt"

	conn, err := dbr.Open("mysql", ConnectionString(serverConfig)+dbName, nil)
	require.NoError(t, err)
	sess := conn.NewSession(nil)

	defaultBranch := env.DefaultInitBranch

	tests := []struct {
		query       *dbr.SelectStmt
		expectedRes []testBranch
	}{
		{
			query:       sess.Select("active_branch() as branch"),
			expectedRes: []testBranch{{defaultBranch}},
		},
		{
			query:       sess.SelectBySql("set GLOBAL dolt_default_branch = 'refs/heads/new'"),
			expectedRes: []testBranch{},
		},
		{
			query:       sess.Select("active_branch() as branch"),
			expectedRes: []testBranch{{defaultBranch}},
		},
		{
			query:       sess.Select("dolt_checkout('-b', 'new')"),
			expectedRes: []testBranch{{""}},
		},
		{
			query:       sess.Select("dolt_checkout('main')"),
			expectedRes: []testBranch{{""}},
		},
	}

	for _, test := range tests {
		t.Run(test.query.Query, func(t *testing.T) {
			var branch []testBranch
			_, err := test.query.LoadContext(context.Background(), &branch)
			assert.NoError(t, err)
			assert.ElementsMatch(t, branch, test.expectedRes)
		})
	}
	conn.Close()

	conn, err = dbr.Open("mysql", ConnectionString(serverConfig)+dbName, nil)
	require.NoError(t, err)
	defer conn.Close()

	sess = conn.NewSession(nil)

	tests = []struct {
		query       *dbr.SelectStmt
		expectedRes []testBranch
	}{
		{
			query:       sess.Select("active_branch() as branch"),
			expectedRes: []testBranch{{"new"}},
		},
		{
			query:       sess.SelectBySql("set GLOBAL dolt_default_branch = 'new'"),
			expectedRes: []testBranch{},
		},
	}

	defer func(sess *dbr.Session) {
		var res []struct {
			int
		}
		sess.SelectBySql("set GLOBAL dolt_default_branch = ''").LoadContext(context.Background(), &res)
	}(sess)

	for _, test := range tests {
		t.Run(test.query.Query, func(t *testing.T) {
			var branch []testBranch
			_, err := test.query.LoadContext(context.Background(), &branch)
			assert.NoError(t, err)
			assert.ElementsMatch(t, branch, test.expectedRes)
		})
	}
	conn.Close()

	conn, err = dbr.Open("mysql", ConnectionString(serverConfig)+dbName, nil)
	require.NoError(t, err)
	defer conn.Close()

	sess = conn.NewSession(nil)

	tests = []struct {
		query       *dbr.SelectStmt
		expectedRes []testBranch
	}{
		{
			query:       sess.Select("active_branch() as branch"),
			expectedRes: []testBranch{{"new"}},
		},
	}

	for _, test := range tests {
		t.Run(test.query.Query, func(t *testing.T) {
			var branch []testBranch
			_, err := test.query.LoadContext(context.Background(), &branch)
			assert.NoError(t, err)
			assert.ElementsMatch(t, branch, test.expectedRes)
		})
	}

	var res []struct {
		int
	}
	sess.SelectBySql("set GLOBAL dolt_default_branch = ''").LoadContext(context.Background(), &res)
}

func TestReadReplica(t *testing.T) {
	var err error
	cwd, err := os.Getwd()
	if err != nil {
		t.Fatalf("no working directory: %s", err.Error())
	}
	defer os.Chdir(cwd)

	multiSetup := testcommands.NewMultiRepoTestSetup(t.Fatal)
	defer os.RemoveAll(multiSetup.Root)

	multiSetup.NewDB("read_replica")
	multiSetup.NewRemote("remote1")
	multiSetup.PushToRemote("read_replica", "remote1", "main")
	multiSetup.CloneDB("remote1", "source_db")

	readReplicaDbName := multiSetup.DbNames[0]
	sourceDbName := multiSetup.DbNames[1]

	localCfg, ok := multiSetup.MrEnv[readReplicaDbName].Config.GetConfig(env.LocalConfig)
	if !ok {
		t.Fatal("local config does not exist")
	}
	config.NewPrefixConfig(localCfg, env.SqlServerGlobalsPrefix).SetStrings(map[string]string{doltdb.DoltReadReplicaKey: "remote1", doltdb.ReplicateHeadsStrategy: "many"})
	dsess.InitPersistedSystemVars(multiSetup.MrEnv[readReplicaDbName])

	// start server as read replica
	sc := CreateServerController()
	serverConfig := DefaultServerConfig().withLogLevel(LogLevel_Fatal).withPort(15303)

	func() {
		os.Chdir(multiSetup.DbPaths[readReplicaDbName])
		go func() {
			_, _ = Serve(context.Background(), "", serverConfig, sc, multiSetup.MrEnv[readReplicaDbName])
		}()
		err = sc.WaitForStart()
		require.NoError(t, err)
	}()
	defer sc.StopServer()

	conn, err := dbr.Open("mysql", ConnectionString(serverConfig)+readReplicaDbName, nil)
	defer conn.Close()

	require.NoError(t, err)
	sess := conn.NewSession(nil)

	replicatedTable := "new_table"
	multiSetup.CreateTable(sourceDbName, replicatedTable)
	multiSetup.StageAll(sourceDbName)
	_ = multiSetup.CommitWithWorkingSet(sourceDbName)
<<<<<<< HEAD
	multiSetup.PushToRemote(sourceDbName, "remote1")

	t.Run("read replica pulls on read", func(t *testing.T) {
		var res []string

=======
	multiSetup.PushToRemote(sourceDbName, "remote1", "main")

	t.Run("read replica pulls on read", func(t *testing.T) {
		var res []string
>>>>>>> 6b00ea2f
		q := sess.SelectBySql("show tables")
		_, err := q.LoadContext(context.Background(), &res)
		assert.NoError(t, err)
		assert.ElementsMatch(t, res, []string{replicatedTable})
	})

<<<<<<< HEAD
	//t.Run("read replica fetches missing branch", func(t *testing.T) {
	//	var res []string
	//
	//	conn, err := dbr.Open("mysql", ConnectionString(serverConfig)+readReplicaDbName+"/feature", nil)
	//	defer conn.Close()
	//
	//	require.NoError(t, err)
	//	sess := conn.NewSession(nil)
	//	q := sess.SelectBySql("show tables")
	//	_, err = q.LoadContext(context.Background(), &res)
	//
	//	assert.NoError(t, err)
	//	assert.ElementsMatch(t, res, []string{replicatedTable})
	//})
=======
	t.Run("read replica pulls all branches", func(t *testing.T) {
		var res []int
		newBranch := "feature"
		multiSetup.NewBranch(sourceDbName, newBranch)
		multiSetup.CheckoutBranch(sourceDbName, newBranch)
		multiSetup.PushToRemote(sourceDbName, "remote1", newBranch)

		q := sess.SelectBySql(fmt.Sprintf("select dolt_checkout('%s')", newBranch))
		_, err := q.LoadContext(context.Background(), &res)
		assert.NoError(t, err)
		assert.ElementsMatch(t, res, []int{0})
	})
>>>>>>> 6b00ea2f
}<|MERGE_RESOLUTION|>--- conflicted
+++ resolved
@@ -427,25 +427,16 @@
 	multiSetup.CreateTable(sourceDbName, replicatedTable)
 	multiSetup.StageAll(sourceDbName)
 	_ = multiSetup.CommitWithWorkingSet(sourceDbName)
-<<<<<<< HEAD
-	multiSetup.PushToRemote(sourceDbName, "remote1")
+	multiSetup.PushToRemote(sourceDbName, "remote1", "main")
 
 	t.Run("read replica pulls on read", func(t *testing.T) {
 		var res []string
-
-=======
-	multiSetup.PushToRemote(sourceDbName, "remote1", "main")
-
-	t.Run("read replica pulls on read", func(t *testing.T) {
-		var res []string
->>>>>>> 6b00ea2f
 		q := sess.SelectBySql("show tables")
 		_, err := q.LoadContext(context.Background(), &res)
 		assert.NoError(t, err)
 		assert.ElementsMatch(t, res, []string{replicatedTable})
 	})
 
-<<<<<<< HEAD
 	//t.Run("read replica fetches missing branch", func(t *testing.T) {
 	//	var res []string
 	//
@@ -460,7 +451,7 @@
 	//	assert.NoError(t, err)
 	//	assert.ElementsMatch(t, res, []string{replicatedTable})
 	//})
-=======
+
 	t.Run("read replica pulls all branches", func(t *testing.T) {
 		var res []int
 		newBranch := "feature"
@@ -473,5 +464,4 @@
 		assert.NoError(t, err)
 		assert.ElementsMatch(t, res, []int{0})
 	})
->>>>>>> 6b00ea2f
 }