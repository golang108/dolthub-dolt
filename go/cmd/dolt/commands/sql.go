package commands

import (
	"context"
	"fmt"
	"github.com/fatih/color"
	"github.com/liquidata-inc/ld/dolt/go/cmd/dolt/cli"
	"github.com/liquidata-inc/ld/dolt/go/libraries/doltcore/doltdb"
	"github.com/liquidata-inc/ld/dolt/go/libraries/doltcore/env"
	"github.com/liquidata-inc/ld/dolt/go/libraries/doltcore/row"
	"github.com/liquidata-inc/ld/dolt/go/libraries/doltcore/rowconv"
	"github.com/liquidata-inc/ld/dolt/go/libraries/doltcore/schema"
	"github.com/liquidata-inc/ld/dolt/go/libraries/doltcore/sql"
	"github.com/liquidata-inc/ld/dolt/go/libraries/doltcore/table/pipeline"
	"github.com/liquidata-inc/ld/dolt/go/libraries/doltcore/table/untyped"
	"github.com/liquidata-inc/ld/dolt/go/libraries/doltcore/table/untyped/fwt"
	"github.com/liquidata-inc/ld/dolt/go/libraries/doltcore/table/untyped/tabular"
	"github.com/liquidata-inc/ld/dolt/go/libraries/utils/argparser"
	"github.com/liquidata-inc/ld/dolt/go/libraries/utils/iohelp"
	"github.com/xwb1989/sqlparser"
)

var sqlShortDesc = "EXPERIMENTAL: Runs a SQL query"
var sqlLongDesc = "EXPERIMENTAL: Runs a SQL query you specify. By default, begins an interactive session to run " +
	"queries and view the results. With the -q option, runs the given query and prints any results, then exits."
var sqlSynopsis = []string{
	"[options] -q query_string",
	"[options]",
}

var fwtStageName = "fwt"

const (
	queryFlag = "query"
)

func Sql(commandStr string, args []string, dEnv *env.DoltEnv) int {
	ap := argparser.NewArgParser()
	ap.SupportsString(queryFlag, "q", "SQL query to run", "Runs a single query and exits")
	help, usage := cli.HelpAndUsagePrinters(commandStr, sqlShortDesc, sqlLongDesc, sqlSynopsis, ap)

	apr := cli.ParseArgs(ap, args, help)
	args = apr.Args()

	query, ok := apr.GetValue(queryFlag)
	if !ok {
		color.RedString("No query string found")
		usage()
		return 1
	}

	sqlStatement, err := sqlparser.Parse(query)
	if err != nil {
		return quitErr("Error parsing SQL: %v.", err.Error())
	}

	root, verr := GetWorkingWithVErr(dEnv)
	if verr != nil {
		return quitErr(verr.Verbose())
	}

	switch s := sqlStatement.(type) {
	case *sqlparser.Select:
		return sqlSelect(root, s, query)
	case *sqlparser.Insert:
		return sqlInsert(dEnv, root, s, query, usage)
	case *sqlparser.Update:
		return sqlUpdate(dEnv, root, s, query, usage)
	case *sqlparser.Delete:
		return sqlDelete(dEnv, root, s, query, usage)
	case *sqlparser.DDL:
		_, err := sqlparser.ParseStrictDDL(query)
		if err != nil {
			return quitErr("Error parsing SQL: %v.", err.Error())
		}
		return sqlDDL(dEnv, root, s, query, usage)
	default:
		return quitErr("Unhandled SQL statement: %v.", query)
	}
}

// Executes a SQL select statement and prints the result to the CLI.
func sqlSelect(root *doltdb.RootValue, s *sqlparser.Select, query string) int {
<<<<<<< HEAD
	p, outSch, err := sql.BuildSelectQueryPipeline(context.TODO(), root, s, query)
=======
	p, statement, err := sql.BuildSelectQueryPipeline(root, s)
>>>>>>> fa1027ca
	if err != nil {
		cli.PrintErrln(color.RedString(err.Error()))
		return 1
	}

	// Now that we have the output schema, we do two additional steps in the pipeline:
	// 1) Coerce all the values in each row into strings
	// 2) Run them through a fixed width transformer to make them print pretty
	untypedSch, untypingTransform := NewUntypingTransformer(statement.ResultSetSchema.Schema())
	p.AddStage(untypingTransform)
	autoSizeTransform := fwt.NewAutoSizingFWTTransformer(untypedSch, fwt.PrintAllWhenTooLong, 10000)
	p.AddStage(pipeline.NamedTransform{fwtStageName, autoSizeTransform.TransformToFWT})

	// Redirect outtput to the CLI
	cliWr := iohelp.NopWrCloser(cli.CliOut)
<<<<<<< HEAD
	wr := tabular.NewTextTableWriter(cliWr, outSch)
	p.RunAfter(func() { wr.Close(context.TODO()) })
=======
	wr := tabular.NewTextTableWriter(cliWr, statement.ResultSetSchema.Schema())
	p.RunAfter(func() { wr.Close() })
>>>>>>> fa1027ca

	cliSink := pipeline.ProcFuncForWriter(context.TODO(), wr)
	p.SetOutput(cliSink)

	p.SetBadRowCallback(func(tff *pipeline.TransformRowFailure) (quit bool) {
<<<<<<< HEAD
		cli.PrintErrln(color.RedString("error: failed to transform row %s.", row.Fmt(context.Background(), tff.Row, outSch)))
=======
		cli.PrintErrln(color.RedString("error: failed to transform row %s.", row.Fmt(tff.Row, statement.ResultSetSchema.Schema())))
>>>>>>> fa1027ca
		return true
	})

	// Insert the table header row at the appropriate stage
	p.InjectRow(fwtStageName, untyped.NewRowFromTaggedStrings(untypedSch, schema.ExtractAllColNames(statement.ResultSetSchema.Schema())))

	p.Start()
	err = p.Wait()
	if err != nil {
		return quitErr("error processing results: %v", err)
	}

	return 0
}

// Executes a SQL insert statement and prints the result to the CLI.
func sqlInsert(dEnv *env.DoltEnv, root *doltdb.RootValue, stmt *sqlparser.Insert, query string, usage cli.UsagePrinter) int {
	result, err := sql.ExecuteInsert(context.Background(), dEnv.DoltDB, root, stmt, query)
	if err != nil {
		return quitErr("Error inserting rows: %v", err.Error())
	}

	verr := UpdateWorkingWithVErr(dEnv, result.Root)

	if verr == nil {
		cli.Println(fmt.Sprintf("Rows inserted: %v", result.NumRowsInserted))
		if result.NumRowsUpdated > 0 {
			cli.Println(fmt.Sprintf("Rows updated: %v", result.NumRowsUpdated))
		}
		if result.NumErrorsIgnored > 0 {
			cli.Println(fmt.Sprintf("Errors ignored: %v", result.NumErrorsIgnored))
		}
	}

	return HandleVErrAndExitCode(verr, usage)
}

// Executes a SQL update statement and prints the result to the CLI.
func sqlUpdate(dEnv *env.DoltEnv, root *doltdb.RootValue, update *sqlparser.Update, query string, usage cli.UsagePrinter) int {
	result, err := sql.ExecuteUpdate(context.Background(), dEnv.DoltDB, root, update, query)
	if err != nil {
		return quitErr("Error during update: %v", err.Error())
	}

	verr := UpdateWorkingWithVErr(dEnv, result.Root)

	if verr == nil {
		cli.Println(fmt.Sprintf("Rows updated: %v", result.NumRowsUpdated))
		if result.NumRowsUnchanged > 0 {
			cli.Println(fmt.Sprintf("Rows matched but unchanged: %v", result.NumRowsUnchanged))
		}
	}

	return HandleVErrAndExitCode(verr, usage)
}

// Executes a SQL delete statement and prints the result to the CLI.
func sqlDelete(dEnv *env.DoltEnv, root *doltdb.RootValue, update *sqlparser.Delete, query string, usage cli.UsagePrinter) int {
	result, err := sql.ExecuteDelete(context.Background(), dEnv.DoltDB, root, update, query)
	if err != nil {
		return quitErr("Error during update: %v", err.Error())
	}

	verr := UpdateWorkingWithVErr(dEnv, result.Root)

	if verr == nil {
		cli.Println(fmt.Sprintf("Rows deleted: %v", result.NumRowsDeleted))
	}

	return HandleVErrAndExitCode(verr, usage)
}

// Executes a SQL DDL statement (create, update, etc.) and prints the result to the CLI.
func sqlDDL(dEnv *env.DoltEnv, root *doltdb.RootValue, ddl *sqlparser.DDL, query string, usage cli.UsagePrinter) int {
	switch ddl.Action {
	case sqlparser.CreateStr:
		root, _, err := sql.ExecuteCreate(context.Background(), dEnv.DoltDB, root, ddl, query)
		if err != nil {
			return quitErr("Error creating table: %v", err)
		}
		verr := UpdateWorkingWithVErr(dEnv, root)
		return HandleVErrAndExitCode(verr, usage)
	case sqlparser.AlterStr:
		return quitErr("Unhandled DDL action %v in query %v", ddl.Action, query)
	case sqlparser.DropStr:
		return quitErr("Unhandled DDL action %v in query %v", ddl.Action, query)
	case sqlparser.RenameStr:
		return quitErr("Unhandled DDL action %v in query %v", ddl.Action, query)
	case sqlparser.TruncateStr:
		return quitErr("Unhandled DDL action %v in query %v", ddl.Action, query)
	case sqlparser.CreateVindexStr:
		return quitErr("Unhandled DDL action %v in query %v", ddl.Action, query)
	case sqlparser.AddColVindexStr:
		return quitErr("Unhandled DDL action %v in query %v", ddl.Action, query)
	case sqlparser.DropColVindexStr:
		return quitErr("Unhandled DDL action %v in query %v", ddl.Action, query)
	default:
		return quitErr("Unhandled DDL action %v in query %v", ddl.Action, query)
	}
}

// Writes an error message to the CLI and returns 1
func quitErr(fmtMsg string, args ...interface{}) int {
	cli.PrintErrln(color.RedString(fmtMsg, args))
	return 1
}

// Returns a new untyping transformer for the schema given.
// TODO: move this somewhere more appropriate. Import cycles currently make this difficult.
func NewUntypingTransformer(sch schema.Schema) (schema.Schema, pipeline.NamedTransform) {
	untypedSch := untyped.UntypeUnkeySchema(sch)
	mapping, err := rowconv.TagMapping(sch, untypedSch)

	if err != nil {
		panic(err)
	}

	rConv, _ := rowconv.NewRowConverter(mapping)
	return untypedSch, pipeline.NewNamedTransform("untype", rowconv.GetRowConvTransformFunc(rConv))
}<|MERGE_RESOLUTION|>--- conflicted
+++ resolved
@@ -81,11 +81,8 @@
 
 // Executes a SQL select statement and prints the result to the CLI.
 func sqlSelect(root *doltdb.RootValue, s *sqlparser.Select, query string) int {
-<<<<<<< HEAD
-	p, outSch, err := sql.BuildSelectQueryPipeline(context.TODO(), root, s, query)
-=======
-	p, statement, err := sql.BuildSelectQueryPipeline(root, s)
->>>>>>> fa1027ca
+
+	p, statement, err := sql.BuildSelectQueryPipeline(context.TODO(), root, s)
 	if err != nil {
 		cli.PrintErrln(color.RedString(err.Error()))
 		return 1
@@ -101,23 +98,15 @@
 
 	// Redirect outtput to the CLI
 	cliWr := iohelp.NopWrCloser(cli.CliOut)
-<<<<<<< HEAD
-	wr := tabular.NewTextTableWriter(cliWr, outSch)
+
+	wr := tabular.NewTextTableWriter(cliWr, statement.ResultSetSchema.Schema())
 	p.RunAfter(func() { wr.Close(context.TODO()) })
-=======
-	wr := tabular.NewTextTableWriter(cliWr, statement.ResultSetSchema.Schema())
-	p.RunAfter(func() { wr.Close() })
->>>>>>> fa1027ca
 
 	cliSink := pipeline.ProcFuncForWriter(context.TODO(), wr)
 	p.SetOutput(cliSink)
 
 	p.SetBadRowCallback(func(tff *pipeline.TransformRowFailure) (quit bool) {
-<<<<<<< HEAD
-		cli.PrintErrln(color.RedString("error: failed to transform row %s.", row.Fmt(context.Background(), tff.Row, outSch)))
-=======
-		cli.PrintErrln(color.RedString("error: failed to transform row %s.", row.Fmt(tff.Row, statement.ResultSetSchema.Schema())))
->>>>>>> fa1027ca
+		cli.PrintErrln(color.RedString("error: failed to transform row %s.", row.Fmt(context.Background(), tff.Row, statement.ResultSetSchema.Schema())))
 		return true
 	})
 
