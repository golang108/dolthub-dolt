// Copyright 2019-2020 Dolthub, Inc.
//
// Licensed under the Apache License, Version 2.0 (the "License");
// you may not use this file except in compliance with the License.
// You may obtain a copy of the License at
//
//     http://www.apache.org/licenses/LICENSE-2.0
//
// Unless required by applicable law or agreed to in writing, software
// distributed under the License is distributed on an "AS IS" BASIS,
// WITHOUT WARRANTIES OR CONDITIONS OF ANY KIND, either express or implied.
// See the License for the specific language governing permissions and
// limitations under the License.

package commands

import (
	"context"
	"fmt"
	"io"
	"os"
	"os/signal"
	"path/filepath"
	"regexp"
	"runtime"
	"strings"
	"syscall"

	"github.com/abiosoft/readline"
	sqle "github.com/dolthub/go-mysql-server"
	"github.com/dolthub/go-mysql-server/auth"
	"github.com/dolthub/go-mysql-server/sql"
	"github.com/dolthub/go-mysql-server/sql/analyzer"
	"github.com/dolthub/go-mysql-server/sql/expression"
	"github.com/dolthub/go-mysql-server/sql/information_schema"
	"github.com/dolthub/go-mysql-server/sql/parse"
	"github.com/dolthub/go-mysql-server/sql/plan"
	"github.com/dolthub/ishell"
	"github.com/dolthub/vitess/go/vt/sqlparser"
	"github.com/dolthub/vitess/go/vt/vterrors"
	"github.com/fatih/color"
	"github.com/flynn-archive/go-shlex"
	"gopkg.in/src-d/go-errors.v1"

	"github.com/dolthub/dolt/go/cmd/dolt/cli"
	"github.com/dolthub/dolt/go/cmd/dolt/errhand"
	eventsapi "github.com/dolthub/dolt/go/gen/proto/dolt/services/eventsapi/v1alpha1"
	"github.com/dolthub/dolt/go/libraries/doltcore/doltdb"
	"github.com/dolthub/dolt/go/libraries/doltcore/env"
	"github.com/dolthub/dolt/go/libraries/doltcore/schema"
	dsqle "github.com/dolthub/dolt/go/libraries/doltcore/sqle"
	"github.com/dolthub/dolt/go/libraries/doltcore/sqle/dsess"
	"github.com/dolthub/dolt/go/libraries/doltcore/table/editor"
	"github.com/dolthub/dolt/go/libraries/utils/argparser"
	"github.com/dolthub/dolt/go/libraries/utils/config"
	"github.com/dolthub/dolt/go/libraries/utils/filesys"
	"github.com/dolthub/dolt/go/libraries/utils/iohelp"
	"github.com/dolthub/dolt/go/libraries/utils/osutil"
	"github.com/dolthub/dolt/go/libraries/utils/tracing"
	"github.com/dolthub/dolt/go/store/datas"
	"github.com/dolthub/dolt/go/store/types"
)

type batchMode int64

const (
	invalidBatchMode batchMode = iota
	insertBatchMode
	deleteBatchMode
)

var sqlDocs = cli.CommandDocumentationContent{
	ShortDesc: "Runs a SQL query",
	LongDesc: `Runs a SQL query you specify. With no arguments, begins an interactive shell to run queries and view the results. With the {{.EmphasisLeft}}-q{{.EmphasisRight}} option, runs the given query and prints any results, then exits.

By default, {{.EmphasisLeft}}-q{{.EmphasisRight}} executes a single statement. To execute multiple SQL statements separated by semicolons, use {{.EmphasisLeft}}-b{{.EmphasisRight}} to enable batch mode. Queries can be saved with {{.EmphasisLeft}}-s{{.EmphasisRight}}. Alternatively {{.EmphasisLeft}}-x{{.EmphasisRight}} can be used to execute a saved query by name. Pipe SQL statements to dolt sql (no {{.EmphasisLeft}}-q{{.EmphasisRight}}) to execute a SQL import or update script. 

By default this command uses the dolt data repository in the current working directory, as well as any dolt databases that are found in the current directory. Any databases created are placed in the current directory as well. Running with {{.EmphasisLeft}}--multi-db-dir <directory>{{.EmphasisRight}} uses each of the subdirectories of the supplied directory (each subdirectory must be a valid dolt data repository) as databases. Subdirectories starting with '.' are ignored.`,

	Synopsis: []string{
		"",
		"< script.sql",
		"[--multi-db-dir {{.LessThan}}directory{{.GreaterThan}}] [-r {{.LessThan}}result format{{.GreaterThan}}]",
		"-q {{.LessThan}}query{{.GreaterThan}} [-r {{.LessThan}}result format{{.GreaterThan}}] [-s {{.LessThan}}name{{.GreaterThan}} -m {{.LessThan}}message{{.GreaterThan}}] [-b]",
		"-q {{.LessThan}}query{{.GreaterThan}} --multi-db-dir {{.LessThan}}directory{{.GreaterThan}} [-r {{.LessThan}}result format{{.GreaterThan}}] [-b]",
		"-x {{.LessThan}}name{{.GreaterThan}}",
		"--list-saved",
	},
}

const (
	QueryFlag        = "query"
	FormatFlag       = "result-format"
	saveFlag         = "save"
	executeFlag      = "execute"
	listSavedFlag    = "list-saved"
	messageFlag      = "message"
	BatchFlag        = "batch"
	disableBatchFlag = "disable-batch"
	multiDBDirFlag   = "multi-db-dir"
	continueFlag     = "continue"
	welcomeMsg       = `# Welcome to the DoltSQL shell.
# Statements must be terminated with ';'.
# "exit" or "quit" (or Ctrl-D) to exit.`
)

var delimiterRegex = regexp.MustCompile(`(?i)^\s*DELIMITER\s+(\S+)\s*(\s+\S+\s*)?$`)

func init() {
	dsqle.AddDoltSystemVariables()
}

type SqlCmd struct {
	VersionStr string
}

// The SQL shell installs its own signal handlers so that you can cancel a running query without and still run a new one.
func (cmd SqlCmd) InstallsSignalHandlers() bool {
	return true
}

var _ cli.SignalCommand = SqlCmd{}

// Name returns the name of the Dolt cli command. This is what is used on the command line to invoke the command
func (cmd SqlCmd) Name() string {
	return "sql"
}

// Description returns a description of the command
func (cmd SqlCmd) Description() string {
	return "Run a SQL query against tables in repository."
}

// CreateMarkdown creates a markdown file containing the helptext for the command at the given path
func (cmd SqlCmd) CreateMarkdown(wr io.Writer, commandStr string) error {
	ap := cmd.ArgParser()
	return CreateMarkdown(wr, cli.GetCommandDocumentation(commandStr, sqlDocs, ap))
}

func (cmd SqlCmd) ArgParser() *argparser.ArgParser {
	ap := argparser.NewArgParser()
	ap.SupportsString(QueryFlag, "q", "SQL query to run", "Runs a single query and exits")
	ap.SupportsString(FormatFlag, "r", "result output format", "How to format result output. Valid values are tabular, csv, json. Defaults to tabular. ")
	ap.SupportsString(saveFlag, "s", "saved query name", "Used with --query, save the query to the query catalog with the name provided. Saved queries can be examined in the dolt_query_catalog system table.")
	ap.SupportsString(executeFlag, "x", "saved query name", "Executes a saved query with the given name")
	ap.SupportsFlag(listSavedFlag, "l", "Lists all saved queries")
	ap.SupportsString(messageFlag, "m", "saved query description", "Used with --query and --save, saves the query with the descriptive message given. See also --name")
	ap.SupportsFlag(BatchFlag, "b", "batch mode, to run more than one query with --query, separated by ';'. Piping input to sql with no arguments also uses batch mode")
	ap.SupportsFlag(disableBatchFlag, "", "When issuing multiple statements, used to override more efficient batch processing to give finer control over session")
	ap.SupportsString(multiDBDirFlag, "", "directory", "Defines a directory whose subdirectories should all be dolt data repositories accessible as independent databases within ")
	ap.SupportsFlag(continueFlag, "c", "continue running queries on an error. Used for batch mode only.")
	return ap
}

// EventType returns the type of the event to log
func (cmd SqlCmd) EventType() eventsapi.ClientEventType {
	return eventsapi.ClientEventType_SQL
}

// RequiresRepo indicates that this command does not have to be run from within a dolt data repository directory.
// In this case it is because this command supports the multiDBDirFlag which can pass in a directory.  In the event that
// that parameter is not provided there is additional error handling within this command to make sure that this was in
// fact run from within a dolt data repository directory.
func (cmd SqlCmd) RequiresRepo() bool {
	return false
}

// Exec executes the command
// Unlike other commands, sql doesn't set a new working root directly, as the SQL layer updates the working set as
// necessary when committing work.
func (cmd SqlCmd) Exec(ctx context.Context, commandStr string, args []string, dEnv *env.DoltEnv) int {
	ap := cmd.ArgParser()
	help, usage := cli.HelpAndUsagePrinters(cli.GetCommandDocumentation(commandStr, sqlDocs, ap))

	apr := cli.ParseArgsOrDie(ap, args, help)
	err := validateSqlArgs(apr)
	if err != nil {
		return HandleVErrAndExitCode(errhand.VerboseErrorFromError(err), usage)
	}

	// We need a username and password for many SQL commands, so set defaults if they don't exist
	dEnv.Config.SetFailsafes(env.DefaultFailsafeConfig)

	mrEnv, verr := getMultiRepoEnv(ctx, apr, dEnv, cmd)
	if verr != nil {
		return HandleVErrAndExitCode(verr, usage)
	}

	initialRoots, err := mrEnv.GetWorkingRoots(ctx)
	if err != nil {
		return HandleVErrAndExitCode(errhand.VerboseErrorFromError(err), usage)
	}

	// Choose the first DB as the current one. This will be the DB in the working dir if there was one there
	var currentDb string
	mrEnv.Iter(func(name string, _ *env.DoltEnv) (stop bool, err error) {
		currentDb = name
		return true, nil
	})

	format := FormatTabular
	if formatSr, ok := apr.GetValue(FormatFlag); ok {
		var verr errhand.VerboseError
		format, verr = GetResultFormat(formatSr)
		if verr != nil {
			return HandleVErrAndExitCode(errhand.VerboseErrorFromError(verr), usage)
		}
	}

	_, continueOnError := apr.GetValue(continueFlag)

	if query, queryOK := apr.GetValue(QueryFlag); queryOK {
		return queryMode(ctx, mrEnv, initialRoots, apr, query, currentDb, format, usage)
	} else if savedQueryName, exOk := apr.GetValue(executeFlag); exOk {
		return savedQueryMode(ctx, mrEnv, initialRoots, savedQueryName, currentDb, format, usage)
	} else if apr.Contains(listSavedFlag) {
		return listSavedQueriesMode(ctx, mrEnv, initialRoots, currentDb, format, usage)
	} else {
		// Run in either batch mode for piped input, or shell mode for interactive
		runInBatchMode := true
		multiStatementMode := apr.Contains(disableBatchFlag)
		fi, err := os.Stdin.Stat()

		if err != nil {
			if !osutil.IsWindows {
				return HandleVErrAndExitCode(errhand.BuildDError("Couldn't stat STDIN. This is a bug.").Build(), usage)
			}
		} else {
			runInBatchMode = fi.Mode()&os.ModeCharDevice == 0
		}

		if multiStatementMode {
			verr := execMultiStatements(ctx, continueOnError, mrEnv, os.Stdin, format, currentDb)
			if verr != nil {
				return HandleVErrAndExitCode(verr, usage)
			}
		} else if runInBatchMode {
			verr := execBatch(ctx, continueOnError, mrEnv, os.Stdin, format, currentDb)
			if verr != nil {
				return HandleVErrAndExitCode(verr, usage)
			}
		} else {
			verr := execShell(ctx, mrEnv, format, currentDb)
			if verr != nil {
				return HandleVErrAndExitCode(verr, usage)
			}
		}
	}

	return 0
}

func listSavedQueriesMode(
	ctx context.Context,
	mrEnv *env.MultiRepoEnv,
	initialRoots map[string]*doltdb.RootValue,
	currentDb string,
	format resultFormat,
	usage cli.UsagePrinter,
) int {
	hasQC, err := initialRoots[currentDb].HasTable(ctx, doltdb.DoltQueryCatalogTableName)

	if err != nil {
		verr := errhand.BuildDError("error: Failed to read from repository.").AddCause(err).Build()
		return HandleVErrAndExitCode(verr, usage)
	}

	if !hasQC {
		return 0
	}

	query := "SELECT * FROM " + doltdb.DoltQueryCatalogTableName
	return HandleVErrAndExitCode(execQuery(ctx, mrEnv, query, format, currentDb), usage)
}

func savedQueryMode(
	ctx context.Context,
	mrEnv *env.MultiRepoEnv,
	initialRoots map[string]*doltdb.RootValue,
	savedQueryName string,
	currentDb string,
	format resultFormat,
	usage cli.UsagePrinter,
) int {
	sq, err := dtables.RetrieveFromQueryCatalog(ctx, initialRoots[currentDb], savedQueryName)

	if err != nil {
		return HandleVErrAndExitCode(errhand.VerboseErrorFromError(err), usage)
	}

	cli.PrintErrf("Executing saved query '%s':\n%s\n", savedQueryName, sq.Query)
	return HandleVErrAndExitCode(execQuery(ctx, mrEnv, sq.Query, format, currentDb), usage)
}

func queryMode(
	ctx context.Context,
	mrEnv *env.MultiRepoEnv,
	initialRoots map[string]*doltdb.RootValue,
	apr *argparser.ArgParseResults,
	query string,
	currentDb string,
	format resultFormat,
	usage cli.UsagePrinter,
) int {
	batchMode := apr.Contains(BatchFlag)
	multiStatementMode := apr.Contains(disableBatchFlag)
	_, continueOnError := apr.GetValue(continueFlag)

	if multiStatementMode {
		batchInput := strings.NewReader(query)
		verr := execMultiStatements(ctx, continueOnError, mrEnv, batchInput, format, currentDb)
		if verr != nil {
			return HandleVErrAndExitCode(verr, usage)
		}
	} else if batchMode {
		batchInput := strings.NewReader(query)
		verr := execBatch(ctx, continueOnError, mrEnv, batchInput, format, currentDb)
		if verr != nil {
			return HandleVErrAndExitCode(verr, usage)
		}
	} else {
		verr := execQuery(ctx, mrEnv, query, format, currentDb)
		if verr != nil {
			return HandleVErrAndExitCode(verr, usage)
		}

		saveName := apr.GetValueOrDefault(saveFlag, "")

		if saveName != "" {
			saveMessage := apr.GetValueOrDefault(messageFlag, "")
			newRoot, verr := saveQuery(ctx, initialRoots[currentDb], query, saveName, saveMessage)
			if verr != nil {
				return HandleVErrAndExitCode(verr, usage)
			}

			verr = UpdateWorkingWithVErr(mrEnv.GetEnv(currentDb), newRoot)
			if verr != nil {
				return HandleVErrAndExitCode(verr, usage)
			}
		}
<<<<<<< HEAD
		//} else if savedQueryName, exOk := apr.GetValue(executeFlag); exOk {
	} else if _, exOk := apr.GetValue(executeFlag); exOk {

		verr = nil
		//sq, err := dtables.RetrieveFromQueryCatalog(ctx, roots[currentDB], savedQueryName)
		//
		//if err != nil {
		//	return HandleVErrAndExitCode(errhand.VerboseErrorFromError(err), usage)
		//}
		//
		//cli.PrintErrf("Executing saved query '%s':\n%s\n", savedQueryName, sq.Query)
		//verr = execQuery(ctx, dEnv, mrEnv, roots, readOnly, sq.Query, format)
	} else if apr.Contains(listSavedFlag) {
		hasQC, err := roots[currentDB].HasTable(ctx, doltdb.DoltQueryCatalogTableName)
=======
	}

	return 0
}
>>>>>>> 9cab24b5

// getMultiRepoEnv returns an appropriate MultiRepoEnv for this invocation of the command
func getMultiRepoEnv(ctx context.Context, apr *argparser.ArgParseResults, dEnv *env.DoltEnv, cmd SqlCmd) (*env.MultiRepoEnv, errhand.VerboseError) {
	var mrEnv *env.MultiRepoEnv
	multiDir, multiDbMode := apr.GetValue(multiDBDirFlag)
	if multiDbMode {
		var err error
		mrEnv, err = env.LoadMultiEnvFromDir(ctx, env.GetCurrentUserHomeDir, dEnv.Config.WriteableConfig(), dEnv.FS, multiDir, cmd.VersionStr)
		if err != nil {
			return nil, errhand.VerboseErrorFromError(err)
		}
	} else {
		var err error
		mrEnv, err = env.DoltEnvAsMultiEnv(ctx, dEnv)
		if err != nil {
			return nil, errhand.VerboseErrorFromError(err)
		}
	}

	return mrEnv, nil
}

func execShell(
	ctx context.Context,
	mrEnv *env.MultiRepoEnv,
	format resultFormat,
	initialDb string,
) errhand.VerboseError {
	dbs, err := CollectDBs(ctx, mrEnv)
	if err != nil {
		return errhand.VerboseErrorFromError(err)
	}
	se, err := newSqlEngine(ctx, mrEnv.Config(), mrEnv.FileSystem(), format, initialDb, dbs...)
	if err != nil {
		return errhand.VerboseErrorFromError(err)
	}

	err = runShell(ctx, se, mrEnv)
	if err != nil {
		return errhand.BuildDError(err.Error()).Build()
	}
	return nil
}

func execBatch(
	ctx context.Context,
	continueOnErr bool,
	mrEnv *env.MultiRepoEnv,
	batchInput io.Reader,
	format resultFormat,
	initialDb string,
) errhand.VerboseError {
	dbs, err := CollectDBs(ctx, mrEnv)
	if err != nil {
		return errhand.VerboseErrorFromError(err)
	}

	se, err := newSqlEngine(ctx, mrEnv.Config(), mrEnv.FileSystem(), format, initialDb, dbs...)
	if err != nil {
		return errhand.VerboseErrorFromError(err)
	}

	sqlCtx, err := se.newContext(ctx)
	if err != nil {
		return errhand.VerboseErrorFromError(err)
	}

	// In batch mode, we need to set a couple flags on the session to prevent constant flushes to disk
	dsess.DSessFromSess(sqlCtx.Session).EnableBatchedMode()
	err = sqlCtx.Session.SetSessionVariable(sqlCtx, sql.AutoCommitSessionVar, false)
	if err != nil {
		return errhand.VerboseErrorFromError(err)
	}

	err = runBatchMode(sqlCtx, se, batchInput, continueOnErr)
	if err != nil {
		// If we encounter an error, attempt to flush what we have so far to disk before exiting
		flushErr := flushBatchedEdits(sqlCtx, se)
		if flushErr != nil {
			cli.PrintErrf("Could not flush batch: %s", err.Error())
		}

		return errhand.BuildDError("Error processing batch").AddCause(err).Build()
	}

	return nil
}

func execMultiStatements(
	ctx context.Context,
	continueOnErr bool,
	mrEnv *env.MultiRepoEnv,
	batchInput io.Reader,
	format resultFormat,
	initialDb string,
) errhand.VerboseError {
	dbs, err := CollectDBs(ctx, mrEnv)
	if err != nil {
		return errhand.VerboseErrorFromError(err)
	}
	se, err := newSqlEngine(ctx, mrEnv.Config(), mrEnv.FileSystem(), format, initialDb, dbs...)
	if err != nil {
		return errhand.VerboseErrorFromError(err)
	}

	sqlCtx, err := se.newContext(ctx)
	if err != nil {
		return errhand.VerboseErrorFromError(err)
	}

	err = runMultiStatementMode(sqlCtx, se, batchInput, continueOnErr)
	if err != nil {
		// If we encounter an error, attempt to flush what we have so far to disk before exiting
		return errhand.BuildDError("Error processing batch").AddCause(err).Build()
	}

	return errhand.VerboseErrorFromError(err)
}

func newDatabase(name string, dEnv *env.DoltEnv) dsqle.Database {
	opts := editor.Options{
		Deaf: dEnv.DbEaFactory(),
	}
	return dsqle.NewDatabase(name, dEnv.DbData(), opts)
}

// newReplicaDatabase creates a new dsqle.ReadReplicaDatabase. If the doltdb.SkipReplicationErrorsKey global variable is set,
// skip errors related to database construction only and return a partially functional dsqle.ReadReplicaDatabase
// that will log warnings when attempting to perform replica commands.
func newReplicaDatabase(ctx context.Context, name string, remoteName string, dEnv *env.DoltEnv) (dsqle.ReadReplicaDatabase, error) {
	opts := editor.Options{
		Deaf: dEnv.DbEaFactory(),
	}

	db := dsqle.NewDatabase(name, dEnv.DbData(), opts)

	rrd, err := dsqle.NewReadReplicaDatabase(ctx, db, remoteName, dEnv)
	if err != nil {
		err = fmt.Errorf("%w from remote '%s'; %s", dsqle.ErrFailedToLoadReplicaDB, remoteName, err.Error())
		if !dsqle.SkipReplicationWarnings() {
			return dsqle.ReadReplicaDatabase{}, err
		}
		cli.Println(err)
		return dsqle.ReadReplicaDatabase{Database: db}, nil
	}
	return rrd, nil
}

func execQuery(
	ctx context.Context,
	mrEnv *env.MultiRepoEnv,
	query string,
	format resultFormat,
	initialDb string,
) errhand.VerboseError {
	dbs, err := CollectDBs(ctx, mrEnv)
	if err != nil {
		return errhand.VerboseErrorFromError(err)
	}
	se, err := newSqlEngine(ctx, mrEnv.Config(), mrEnv.FileSystem(), format, initialDb, dbs...)
	if err != nil {
		return errhand.VerboseErrorFromError(err)
	}

	sqlCtx, err := se.newContext(ctx)
	if err != nil {
		return errhand.VerboseErrorFromError(err)
	}

	sqlSch, rowIter, err := processQuery(sqlCtx, query, se)
	if err != nil {
		return formatQueryError("", err)
	}

	if rowIter != nil {
		err = PrettyPrintResults(sqlCtx, se.resultFormat, sqlSch, rowIter, HasTopLevelOrderByClause(query))
		if err != nil {
			return errhand.VerboseErrorFromError(err)
		}
	}

	return nil
}

func getPushOnWriteHook(ctx context.Context, dEnv *env.DoltEnv) (*doltdb.PushOnWriteHook, error) {
	_, val, ok := sql.SystemVariables.GetGlobal(dsqle.ReplicateToRemoteKey)
	if !ok {
		return nil, sql.ErrUnknownSystemVariable.New(dsqle.ReplicateToRemoteKey)
	} else if val == "" {
		return nil, nil
	}

	remoteName, ok := val.(string)
	if !ok {
		return nil, sql.ErrInvalidSystemVariableValue.New(val)
	}

	remotes, err := dEnv.GetRemotes()
	if err != nil {
		return nil, err
	}

	rem, ok := remotes[remoteName]
	if !ok {
		return nil, fmt.Errorf("%w: '%s'", env.ErrRemoteNotFound, remoteName)
	}

	ddb, err := rem.GetRemoteDB(ctx, types.Format_Default)
	if err != nil {
		return nil, err
	}

	pushHook := doltdb.NewPushOnWriteHook(ddb, dEnv.TempTableFilesDir())
	return pushHook, nil
}

// GetCommitHooks creates a list of hooks to execute on database commit. If doltdb.SkipReplicationErrorsKey is set,
// replace misconfigured hooks with doltdb.LogHook instances that prints a warning when trying to execute.
func GetCommitHooks(ctx context.Context, dEnv *env.DoltEnv) ([]datas.CommitHook, error) {
	postCommitHooks := make([]datas.CommitHook, 0)

	if hook, err := getPushOnWriteHook(ctx, dEnv); err != nil {
		err = fmt.Errorf("failure loading hook; %w", err)
		if dsqle.SkipReplicationWarnings() {
			postCommitHooks = append(postCommitHooks, doltdb.NewLogHook([]byte(err.Error()+"\n")))
		} else {
			return nil, err
		}
	} else if hook != nil {
		postCommitHooks = append(postCommitHooks, hook)
	}

	return postCommitHooks, nil
}

// CollectDBs takes a MultiRepoEnv and creates Database objects from each environment and returns a slice of these
// objects.
func CollectDBs(ctx context.Context, mrEnv *env.MultiRepoEnv) ([]dsqle.SqlDatabase, error) {
	var dbs []dsqle.SqlDatabase
	var db dsqle.SqlDatabase
	err := mrEnv.Iter(func(name string, dEnv *env.DoltEnv) (stop bool, err error) {
		postCommitHooks, err := GetCommitHooks(ctx, dEnv)
		if err != nil {
			return true, err
		}
		dEnv.DoltDB.SetCommitHooks(ctx, postCommitHooks)

		db = newDatabase(name, dEnv)

		if _, remote, ok := sql.SystemVariables.GetGlobal(dsqle.ReadReplicaRemoteKey); ok && remote != "" {
			remoteName, ok := remote.(string)
			if !ok {
				return true, sql.ErrInvalidSystemVariableValue.New(remote)
			}
			db, err = newReplicaDatabase(ctx, name, remoteName, dEnv)
			if err != nil {
				return true, err
			}
		}

		dbs = append(dbs, db)
		return false, nil
	})

	if err != nil {
		return nil, err
	}

	return dbs, nil
}

func formatQueryError(message string, err error) errhand.VerboseError {
	const (
		maxStatementLen     = 128
		maxPosWhenTruncated = 64
	)

	if se, ok := vterrors.AsSyntaxError(err); ok {
		verrBuilder := errhand.BuildDError("Error parsing SQL")
		verrBuilder.AddDetails(se.Message)

		statement := se.Statement
		position := se.Position

		prevLines := ""
		for {
			idxNewline := strings.IndexRune(statement, '\n')

			if idxNewline == -1 {
				break
			} else if idxNewline < position {
				position -= idxNewline + 1
				prevLines += statement[:idxNewline+1]
				statement = statement[idxNewline+1:]
			} else {
				statement = statement[:idxNewline]
				break
			}
		}

		if len(statement) > maxStatementLen {
			if position > maxPosWhenTruncated {
				statement = statement[position-maxPosWhenTruncated:]
				position = maxPosWhenTruncated
			}

			if len(statement) > maxStatementLen {
				statement = statement[:maxStatementLen]
			}
		}

		verrBuilder.AddDetails(prevLines + statement)

		marker := make([]rune, position+1)
		for i := 0; i < position; i++ {
			marker[i] = ' '
		}

		marker[position] = '^'
		verrBuilder.AddDetails(string(marker))

		return verrBuilder.Build()
	} else {
		if len(message) > 0 {
			err = fmt.Errorf("%s: %v", message, err)
		}
		return errhand.VerboseErrorFromError(err)
	}
}

func GetResultFormat(format string) (resultFormat, errhand.VerboseError) {
	switch strings.ToLower(format) {
	case "tabular":
		return FormatTabular, nil
	case "csv":
		return FormatCsv, nil
	case "json":
		return FormatJson, nil
	case "null":
		return FormatNull, nil
	default:
		return FormatTabular, errhand.BuildDError("Invalid argument for --result-format. Valid values are tabular, csv, json").Build()
	}
}

func validateSqlArgs(apr *argparser.ArgParseResults) error {
	_, query := apr.GetValue(QueryFlag)
	_, save := apr.GetValue(saveFlag)
	_, msg := apr.GetValue(messageFlag)
	_, batch := apr.GetValue(BatchFlag)
	_, list := apr.GetValue(listSavedFlag)
	_, execute := apr.GetValue(executeFlag)
	_, multiDB := apr.GetValue(multiDBDirFlag)

	if len(apr.Args) > 0 && !query {
		return errhand.BuildDError("Invalid Argument: use --query or -q to pass inline SQL queries").Build()
	}

	if execute {
		if list {
			return errhand.BuildDError("Invalid Argument: --execute|-x is not compatible with --list-saved").Build()
		} else if query {
			return errhand.BuildDError("Invalid Argument: --execute|-x is not compatible with --query|-q").Build()
		} else if msg {
			return errhand.BuildDError("Invalid Argument: --execute|-x is not compatible with --message|-m").Build()
		} else if save {
			return errhand.BuildDError("Invalid Argument: --execute|-x is not compatible with --save|-s").Build()
		} else if multiDB {
			return errhand.BuildDError("Invalid Argument: --execute|-x is not compatible with --multi-db-dir").Build()
		}
	}

	if list {
		if execute {
			return errhand.BuildDError("Invalid Argument: --list-saved is not compatible with --executed|x").Build()
		} else if query {
			return errhand.BuildDError("Invalid Argument: --list-saved is not compatible with --query|-q").Build()
		} else if msg {
			return errhand.BuildDError("Invalid Argument: --list-saved is not compatible with --message|-m").Build()
		} else if save {
			return errhand.BuildDError("Invalid Argument: --list-saved is not compatible with --save|-s").Build()
		} else if multiDB {
			return errhand.BuildDError("Invalid Argument: --execute|-x is not compatible with --multi-db-dir").Build()
		}
	}

	if save && multiDB {
		return errhand.BuildDError("Invalid Argument: --multi-db-dir queries cannot be saved").Build()
	}

	if batch {
		if !query {
			return errhand.BuildDError("Invalid Argument: --batch|-b must be used with --query|-q").Build()
		}
		if save || msg {
			return errhand.BuildDError("Invalid Argument: --batch|-b is not compatible with --save|-s or --message|-m").Build()
		}
	}

	if query {
		if !save && msg {
			return errhand.BuildDError("Invalid Argument: --message|-m is only used with --query|-q and --save|-s").Build()
		}
	} else {
		if save {
			return errhand.BuildDError("Invalid Argument: --save|-s is only used with --query|-q").Build()
		}
		if msg {
			return errhand.BuildDError("Invalid Argument: --message|-m is only used with --query|-q and --save|-s").Build()
		}
	}

	return nil
}

// Saves the query given to the catalog with the name and message given.
func saveQuery(ctx context.Context, root *doltdb.RootValue, query string, name string, message string) (*doltdb.RootValue, errhand.VerboseError) {
	return nil, nil
	//_, newRoot, err := dtables.NewQueryCatalogEntryWithNameAsID(ctx, root, name, query, message)
	//if err != nil {
	//	return nil, errhand.BuildDError("Couldn't save query").AddCause(err).Build()
	//}
	//
	//return newRoot, nil
}

// runMultiStatementMode alows for the execution of more than one query, but it doesn't attempt any batch optimizations
func runMultiStatementMode(ctx *sql.Context, se *sqlEngine, input io.Reader, continueOnErr bool) error {
	scanner := NewSqlStatementScanner(input)

	var query string
	for scanner.Scan() {
		query += scanner.Text()
		if len(query) == 0 || query == "\n" {
			continue
		}
		shouldProcessQuery := true
		if matches := delimiterRegex.FindStringSubmatch(query); len(matches) == 3 {
			// If we don't match from anything, then we just pass to the SQL engine and let it complain.
			scanner.Delimiter = matches[1]
			shouldProcessQuery = false
		}
		if shouldProcessQuery {
			sqlSch, rowIter, err := processQuery(ctx, query, se)
			if err != nil {
				verr := formatQueryError(fmt.Sprintf("error on line %d for query %s", scanner.statementStartLine, query), err)
				cli.PrintErrln(verr.Verbose())
				// If continueOnErr is set keep executing the remaining queries but print the error out anyway.
				if !continueOnErr {
					return err
				}
			}

			if rowIter != nil {
				err = PrettyPrintResults(ctx, se.resultFormat, sqlSch, rowIter, HasTopLevelOrderByClause(query))
				if err != nil {
					return errhand.VerboseErrorFromError(err)
				}
				if err != nil {
					verr := formatQueryError(fmt.Sprintf("error on line %d for query %s", scanner.statementStartLine, query), err)
					cli.PrintErrln(verr.Verbose())
					// If continueOnErr is set keep executing the remaining queries but print the error out anyway.
					if !continueOnErr {
						return err
					}
				}
			}
		}
		query = ""
	}

	cli.Println() // need a newline after all statements are executed
	if err := scanner.Err(); err != nil {
		cli.Println(err.Error())
	}

	return nil
}

// runBatchMode processes queries until EOF. The Root of the sqlEngine may be updated.
func runBatchMode(ctx *sql.Context, se *sqlEngine, input io.Reader, continueOnErr bool) error {
	scanner := NewSqlStatementScanner(input)

	var query string
	for scanner.Scan() {
		query += scanner.Text()
		if len(query) == 0 || query == "\n" {
			continue
		}
		shouldProcessQuery := true
		if matches := delimiterRegex.FindStringSubmatch(query); len(matches) == 3 {
			// If we don't match from anything, then we just pass to the SQL engine and let it complain.
			scanner.Delimiter = matches[1]
			shouldProcessQuery = false
		}
		if shouldProcessQuery {
			if err := processBatchQuery(ctx, query, se); err != nil {
				// TODO: this line number will not be accurate for errors that occur when flushing a batch of inserts (as opposed
				//  to processing the query)
				verr := formatQueryError(fmt.Sprintf("error on line %d for query %s", scanner.statementStartLine, query), err)
				cli.PrintErrln(verr.Verbose())
				// If continueOnErr is set keep executing the remaining queries but print the error out anyway.
				if !continueOnErr {
					return err
				}
			}
		}
		query = ""
	}

	updateBatchEditOutput()
	cli.Println() // need a newline after all updates are executed

	if err := scanner.Err(); err != nil {
		cli.Println(err.Error())
	}

	return flushBatchedEdits(ctx, se)
}

// runShell starts a SQL shell. Returns when the user exits the shell. The Root of the sqlEngine may
// be updated by any queries which were processed.
func runShell(ctx context.Context, se *sqlEngine, mrEnv *env.MultiRepoEnv) error {
	_ = iohelp.WriteLine(cli.CliOut, welcomeMsg)

	sqlCtx, err := se.newContext(ctx)
	if err != nil {
		return err
	}

	currentDB := sqlCtx.Session.GetCurrentDatabase()
	currEnv := mrEnv.GetEnv(currentDB)

	historyFile := filepath.Join(".sqlhistory") // history file written to working dir
	initialPrompt := fmt.Sprintf("%s> ", sqlCtx.GetCurrentDatabase())
	initialMultilinePrompt := fmt.Sprintf(fmt.Sprintf("%%%ds", len(initialPrompt)), "-> ")

	rlConf := readline.Config{
		Prompt:                 initialPrompt,
		Stdout:                 cli.CliOut,
		Stderr:                 cli.CliOut,
		HistoryFile:            historyFile,
		HistoryLimit:           500,
		HistorySearchFold:      true,
		DisableAutoSaveHistory: true,
	}
	shellConf := ishell.UninterpretedConfig{
		ReadlineConfig: &rlConf,
		QuitKeywords: []string{
			"quit", "exit", "quit()", "exit()",
		},
		LineTerminator: ";",
	}

	shell := ishell.NewUninterpreted(&shellConf)
	shell.SetMultiPrompt(initialMultilinePrompt)
	// TODO: update completer on create / drop / alter statements
	completer, err := newCompleter(ctx, currEnv)
	if err != nil {
		return err
	}

	shell.CustomCompleter(completer)

	shell.EOF(func(c *ishell.Context) {
		c.Stop()
	})

	// The shell's interrupt handler handles an interrupt that occurs when it's accepting input. We also install our own
	// that handles interrupts during query execution or result printing, see below.
	shell.Interrupt(func(c *ishell.Context, count int, input string) {
		if count > 1 {
			c.Stop()
		} else {
			c.Println("Received SIGINT. Interrupt again to exit, or use ^D, quit, or exit")
		}
	})

	shell.Uninterpreted(func(c *ishell.Context) {
		query := c.Args[0]
		if len(strings.TrimSpace(query)) == 0 {
			return
		}

		// TODO: there's a bug in the readline library when editing multi-line history entries.
		// Longer term we need to switch to a new readline library, like in this bug:
		// https://github.com/cockroachdb/cockroach/issues/15460
		// For now, we store all history entries as single-line strings to avoid the issue.
		singleLine := strings.ReplaceAll(query, "\n", " ")

		if err := shell.AddHistory(singleLine); err != nil {
			// TODO: handle better, like by turning off history writing for the rest of the session
			shell.Println(color.RedString(err.Error()))
		}

		//TODO: Handle comments and enforce the current line terminator
		if matches := delimiterRegex.FindStringSubmatch(query); len(matches) == 3 {
			// If we don't match from anything, then we just pass to the SQL engine and let it complain.
			shell.SetLineTerminator(matches[1])
			return
		}

		var nextPrompt string
		var sqlSch sql.Schema
		var rowIter sql.RowIter

		// The SQL parser does not understand any other terminator besides semicolon, so we remove it.
		if shell.LineTerminator() != ";" && strings.HasSuffix(query, shell.LineTerminator()) {
			query = query[:len(query)-len(shell.LineTerminator())]
		}

		cont := func() bool {
			subCtx, stop := signal.NotifyContext(ctx, os.Interrupt, syscall.SIGTERM)
			defer stop()

			sqlCtx, err = se.newContext(subCtx)
			if err != nil {
				shell.Println(color.RedString(err.Error()))
				return false
			}

			if sqlSch, rowIter, err = processQuery(sqlCtx, query, se); err != nil {
				verr := formatQueryError("", err)
				shell.Println(verr.Verbose())
			} else if rowIter != nil {
				err = PrettyPrintResults(sqlCtx, se.resultFormat, sqlSch, rowIter, HasTopLevelOrderByClause(query))
				if err != nil {
					shell.Println(color.RedString(err.Error()))
				}
			}

			nextPrompt = fmt.Sprintf("%s> ", sqlCtx.GetCurrentDatabase())
			return true
		}()

		if !cont {
			return
		}

		shell.SetPrompt(nextPrompt)
		shell.SetMultiPrompt(fmt.Sprintf(fmt.Sprintf("%%%ds", len(nextPrompt)), "-> "))
	})

	shell.Run()
	_ = iohelp.WriteLine(cli.CliOut, "Bye")

	return nil
}

// Returns a new auto completer with table names, column names, and SQL keywords.
func newCompleter(ctx context.Context, dEnv *env.DoltEnv) (*sqlCompleter, error) {
	// TODO: change the sqlCompleter based on the current database and change it when the database changes.
	if dEnv == nil {
		return &sqlCompleter{}, nil
	}

	var completionWords []string

	root, err := dEnv.WorkingRoot(ctx)
	if err != nil {
		return &sqlCompleter{}, nil
	}

	tableNames, err := root.GetTableNames(ctx)

	if err != nil {
		return nil, err
	}

	completionWords = append(completionWords, tableNames...)
	var columnNames []string
	for _, tableName := range tableNames {
		tbl, _, err := root.GetTable(ctx, tableName)

		if err != nil {
			return nil, err
		}

		sch, err := tbl.GetSchema(ctx)

		if err != nil {
			return nil, err
		}

		err = sch.GetAllCols().Iter(func(tag uint64, col schema.Column) (stop bool, err error) {
			completionWords = append(completionWords, col.Name)
			columnNames = append(columnNames, col.Name)
			return false, nil
		})

		if err != nil {
			return nil, err
		}
	}

	completionWords = append(completionWords, dsqle.CommonKeywords...)

	return &sqlCompleter{
		allWords:    completionWords,
		columnNames: columnNames,
	}, nil
}

type sqlCompleter struct {
	allWords    []string
	columnNames []string
}

// Do function for autocompletion, defined by the Readline library. Mostly stolen from ishell.
func (c *sqlCompleter) Do(line []rune, pos int) (newLine [][]rune, length int) {
	var words []string
	if w, err := shlex.Split(string(line)); err == nil {
		words = w
	} else {
		// fall back
		words = strings.Fields(string(line))
	}

	var cWords []string
	prefix := ""
	lastWord := ""
	if len(words) > 0 && pos > 0 && line[pos-1] != ' ' {
		lastWord = words[len(words)-1]
		prefix = strings.ToLower(lastWord)
	} else if len(words) > 0 {
		lastWord = words[len(words)-1]
	}

	cWords = c.getWords(lastWord)

	var suggestions [][]rune
	for _, w := range cWords {
		lowered := strings.ToLower(w)
		if strings.HasPrefix(lowered, prefix) {
			suggestions = append(suggestions, []rune(strings.TrimPrefix(lowered, prefix)))
		}
	}
	if len(suggestions) == 1 && prefix != "" && string(suggestions[0]) == "" {
		suggestions = [][]rune{[]rune(" ")}
	}

	return suggestions, len(prefix)
}

// Simple suggestion function. Returns column name suggestions if the last word in the input has exactly one '.' in it,
// otherwise returns all tables, columns, and reserved words.
func (c *sqlCompleter) getWords(lastWord string) (s []string) {
	lastDot := strings.LastIndex(lastWord, ".")
	if lastDot > 0 && strings.Count(lastWord, ".") == 1 {
		alias := lastWord[:lastDot]
		return prepend(alias+".", c.columnNames)
	}

	return c.allWords
}

func prepend(s string, ss []string) []string {
	newSs := make([]string, len(ss))
	for i := range ss {
		newSs[i] = s + ss[i]
	}
	return newSs
}

// Processes a single query. The Root of the sqlEngine will be updated if necessary.
// Returns the schema and the row iterator for the results, which may be nil, and an error if one occurs.
func processQuery(ctx *sql.Context, query string, se *sqlEngine) (sql.Schema, sql.RowIter, error) {
	sqlStatement, err := sqlparser.Parse(query)
	if err == sqlparser.ErrEmpty {
		// silently skip empty statements
		return nil, nil, nil
	} else if err != nil {
		return nil, nil, err
	}

	switch s := sqlStatement.(type) {
	case *sqlparser.Use:
		sch, ri, err := se.query(ctx, query)
		if err != nil {
			return nil, nil, err
		}
		_, err = sql.RowIterToRows(ctx, ri)
		if err != nil {
			return nil, nil, err
		}
		cli.Println("Database changed")
		return sch, nil, err
	case *sqlparser.MultiAlterDDL, *sqlparser.Set, *sqlparser.Commit:
		_, ri, err := se.query(ctx, query)
		if err != nil {
			return nil, nil, err
		}
		_, err = sql.RowIterToRows(ctx, ri)
		if err != nil {
			return nil, nil, err
		}
		return nil, nil, nil
	case *sqlparser.DDL:
		_, err := sqlparser.ParseStrictDDL(query)
		if err != nil {
			if se, ok := vterrors.AsSyntaxError(err); ok {
				return nil, nil, vterrors.SyntaxError{Message: "While Parsing DDL: " + se.Message, Position: se.Position, Statement: se.Statement}
			} else {
				return nil, nil, fmt.Errorf("Error parsing DDL: %v.", err.Error())
			}
		}
		return se.ddl(ctx, s, query)
	case *sqlparser.DBDDL:
		return se.dbddl(ctx, s, query)
	case *sqlparser.Load:
		if s.Local {
			return nil, nil, fmt.Errorf("LOCAL supported only in sql-server mode")
		}
		return se.query(ctx, query)
	default:
		return se.query(ctx, query)
	}
}

type stats struct {
	rowsInserted   int
	rowsUpdated    int
	rowsDeleted    int
	unflushedEdits int
	unprintedEdits int
}

var batchEditStats = &stats{}
var displayStrLen int

const maxBatchSize = 200000
const updateInterval = 1000

func (s *stats) numUpdates() int {
	return s.rowsUpdated + s.rowsDeleted + s.rowsInserted
}

func (s *stats) shouldUpdateBatchModeOutput() bool {
	return s.unprintedEdits >= updateInterval
}

func (s *stats) shouldFlush() bool {
	return s.unflushedEdits >= maxBatchSize
}

func flushBatchedEdits(ctx *sql.Context, se *sqlEngine) error {
	err := se.iterDBs(func(_ string, db dsqle.SqlDatabase) (bool, error) {
		_, rowIter, err := se.engine.Query(ctx, "COMMIT;")
		if err != nil {
			return false, err
		}

		err = rowIter.Close(ctx)
		if err != nil {
			return false, err
		}

		err = db.Flush(ctx)
		if err != nil {
			return false, err
		}

		return false, nil
	})

	batchEditStats.unflushedEdits = 0

	return err
}

// Processes a single query in batch mode. The Root of the sqlEngine may or may not be changed.
func processBatchQuery(ctx *sql.Context, query string, se *sqlEngine) error {
	sqlStatement, err := sqlparser.Parse(query)
	if err == sqlparser.ErrEmpty {
		// silently skip empty statements
		return nil
	} else if err != nil {
		return fmt.Errorf("Error parsing SQL: %v.", err.Error())
	}

	currentBatchMode := invalidBatchMode
	if v, err := ctx.GetSessionVariable(ctx, dsqle.CurrentBatchModeKey); err == nil {
		currentBatchMode = batchMode(v.(int64))
	} else {
		return err
	}

	newBatchMode, err := canProcessAsBatchEdit(ctx, sqlStatement, se, query)
	if err != nil {
		cli.PrintErrln(err)
		return err
	}

	if currentBatchMode != invalidBatchMode && currentBatchMode != newBatchMode {
		// We need to commit whatever batch edits we've accumulated so far before executing the query
		err := flushBatchedEdits(ctx, se)
		if err != nil {
			return err
		}
	}

	err = ctx.SetSessionVariable(ctx, dsqle.CurrentBatchModeKey, int64(newBatchMode))
	if err != nil {
		return err
	}

	if newBatchMode != invalidBatchMode {
		err = processBatchableEditQuery(ctx, se, query, sqlStatement)
		if err != nil {
			return err
		}
	} else {
		err := processNonBatchableQuery(ctx, se, query, sqlStatement)
		if err != nil {
			return err
		}
	}

	if batchEditStats.shouldUpdateBatchModeOutput() {
		updateBatchEditOutput()
	}

	return nil
}

func processNonBatchableQuery(ctx *sql.Context, se *sqlEngine, query string, sqlStatement sqlparser.Statement) (returnErr error) {
	sqlSch, rowIter, err := processQuery(ctx, query, se)
	if err != nil {
		return err
	}

	if rowIter != nil {
		err = mergeResultIntoStats(sqlStatement, rowIter, batchEditStats)
		if err != nil {
			return err
		}

		// Some statement types should print results, even in batch mode.
		switch sqlStatement.(type) {
		case *sqlparser.Select, *sqlparser.OtherRead, *sqlparser.Show, *sqlparser.Explain, *sqlparser.Union:
			if displayStrLen > 0 {
				// If we've been printing in batch mode, print a newline to put the regular output on its own line
				cli.Print("\n")
				displayStrLen = 0
			}
			err = PrettyPrintResults(ctx, se.resultFormat, sqlSch, rowIter, HasTopLevelOrderByClause(query))
			if err != nil {
				return err
			}
		default:
			err = rowIter.Close(ctx)
			if err != nil {
				return err
			}
		}
	}

	// And flush again afterwards, to make sure any following insert statements have the latest data
	return flushBatchedEdits(ctx, se)
}

func processBatchableEditQuery(ctx *sql.Context, se *sqlEngine, query string, sqlStatement sqlparser.Statement) (returnErr error) {
	_, rowIter, err := se.query(ctx, query)
	if err != nil {
		return err
	}

	if rowIter != nil {
		defer func() {
			err := rowIter.Close(ctx)
			if returnErr == nil {
				returnErr = err
			}
		}()
		err = mergeResultIntoStats(sqlStatement, rowIter, batchEditStats)
		if err != nil {
			return err
		}
	}

	if batchEditStats.shouldFlush() {
		return flushBatchedEdits(ctx, se)
	}

	return nil
}

// canProcessBatchEdit returns whether the given statement can be processed as a batch insert. Only simple inserts
// (inserting a list of values) and deletes can be processed in this way. Other kinds of insert (notably INSERT INTO
// SELECT AS and AUTO_INCREMENT) need a flushed root and can't benefit from batch optimizations.
func canProcessAsBatchEdit(ctx *sql.Context, sqlStatement sqlparser.Statement, se *sqlEngine, query string) (batchMode, error) {
	switch s := sqlStatement.(type) {
	case *sqlparser.Delete:
		foundSubquery, err := checkForSubqueries(query)
		if err != nil {
			return invalidBatchMode, err
		}
		if foundSubquery {
			return invalidBatchMode, nil
		}

		return deleteBatchMode, nil

	case *sqlparser.Insert:
		if _, ok := s.Rows.(sqlparser.Values); !ok {
			return invalidBatchMode, nil
		}
		foundSubquery, err := checkForSubqueries(query)
		if err != nil {
			return invalidBatchMode, err
		}

		if foundSubquery {
			return invalidBatchMode, nil
		}

		// TODO: This check coming first seems to cause problems with ctx.Session. Perhaps in the analyzer.
		hasAutoInc, err := insertsIntoAutoIncrementCol(ctx, se, query)
		if err != nil {
			return invalidBatchMode, err
		}

		if hasAutoInc {
			return invalidBatchMode, nil
		}

		return insertBatchMode, nil

	case *sqlparser.Load:
		return insertBatchMode, nil

	default:
		return invalidBatchMode, nil
	}
}

// checkForSubqueries parses the insert query to check for a subquery.
func checkForSubqueries(query string) (bool, error) {
	p, err := sqlparser.Parse(query)

	if err != nil {
		return false, nil
	}

	return foundSubquery(p), nil
}

func foundSubquery(node sqlparser.SQLNode) bool {
	has := false
	_ = sqlparser.Walk(func(node sqlparser.SQLNode) (keepGoing bool, err error) {
		if _, ok := node.(*sqlparser.Subquery); ok {
			has = true
			return false, nil
		}
		return true, nil
	}, node)
	return has
}

func HasTopLevelOrderByClause(query string) bool {
	st, _ := sqlparser.Parse(query)

	switch s := st.(type) {
	case *sqlparser.Select:
		return s.OrderBy != nil
	case *sqlparser.Union:
		return s.OrderBy != nil
	default:
		return false
	}
}

// parses the query to check if it inserts into a table with AUTO_INCREMENT
func insertsIntoAutoIncrementCol(ctx *sql.Context, se *sqlEngine, query string) (bool, error) {
	p, err := parse.Parse(ctx, query)
	if err != nil {
		return false, err
	}

	if _, ok := p.(*plan.InsertInto); !ok {
		return false, nil
	}

	a, err := se.engine.Analyzer.Analyze(ctx, p, nil)
	if err != nil {
		return false, err
	}

	isAutoInc := false
	plan.Inspect(a, func(n sql.Node) bool {
		switch n := n.(type) {
		case *plan.InsertInto:
			_, err = plan.TransformExpressionsUp(n.Source, func(exp sql.Expression) (sql.Expression, error) {
				if _, ok := exp.(*expression.AutoIncrement); ok {
					isAutoInc = true
				}
				return exp, nil
			})
			return false
		default:
			return true
		}
	})

	if err != nil {
		return false, err
	}
	return isAutoInc, nil
}

func updateBatchEditOutput() {
	displayStr := fmt.Sprintf("Rows inserted: %d Rows updated: %d Rows deleted: %d",
		batchEditStats.rowsInserted, batchEditStats.rowsUpdated, batchEditStats.rowsDeleted)
	displayStrLen = cli.DeleteAndPrint(displayStrLen, displayStr)
	batchEditStats.unprintedEdits = 0
}

// Updates the batch insert stats with the results of an INSERT, UPDATE, or DELETE statement.
func mergeResultIntoStats(statement sqlparser.Statement, rowIter sql.RowIter, s *stats) error {
	switch statement.(type) {
	case *sqlparser.Insert, *sqlparser.Delete, *sqlparser.Update, *sqlparser.Load:
		break
	default:
		return nil
	}

	for {
		row, err := rowIter.Next()
		if err == io.EOF {
			return nil
		} else if err != nil {
			return err
		} else {
			okResult := row[0].(sql.OkResult)
			s.unflushedEdits += int(okResult.RowsAffected)
			s.unprintedEdits += int(okResult.RowsAffected)
			switch statement.(type) {
			case *sqlparser.Insert:
				s.rowsInserted += int(okResult.RowsAffected)
			case *sqlparser.Delete:
				s.rowsDeleted += int(okResult.RowsAffected)
			case *sqlparser.Update:
				s.rowsUpdated += int(okResult.RowsAffected)
			}
		}
	}
}

type sqlEngine struct {
	dbs            map[string]dsqle.SqlDatabase
	sess           *dsess.DoltSession
	contextFactory func(ctx context.Context) (*sql.Context, error)
	engine         *sqle.Engine
	resultFormat   resultFormat
}

var ErrDBNotFoundKind = errors.NewKind("database '%s' not found")

// sqlEngine packages up the context necessary to run sql queries against sqle.
func newSqlEngine(
	ctx context.Context,
	config config.ReadWriteConfig,
	fs filesys.Filesys,
	format resultFormat,
	initialDb string,
	dbs ...dsqle.SqlDatabase,
) (*sqlEngine, error) {
	au := new(auth.None)

	parallelism := runtime.GOMAXPROCS(0)

	infoDB := information_schema.NewInformationSchemaDatabase()
	all := append(dsqleDBsAsSqlDBs(dbs), infoDB)

	pro := dsqle.NewDoltDatabaseProvider(config, fs, all...)

	engine := sqle.New(analyzer.NewBuilder(pro).WithParallelism(parallelism).Build(), &sqle.Config{Auth: au})

	if dbg, ok := os.LookupEnv("DOLT_SQL_DEBUG_LOG"); ok && strings.ToLower(dbg) == "true" {
		engine.Analyzer.Debug = true
		if verbose, ok := os.LookupEnv("DOLT_SQL_DEBUG_LOG_VERBOSE"); ok && strings.ToLower(verbose) == "true" {
			engine.Analyzer.Verbose = true
		}
	}

	nameToDB := make(map[string]dsqle.SqlDatabase)
	var dbStates []dsess.InitialDbState
	for _, db := range dbs {
		nameToDB[db.Name()] = db

		dbState, err := dsqle.GetInitialDBState(ctx, db)
		if err != nil {
			return nil, err
		}

		dbStates = append(dbStates, dbState)
	}

	sess, err := dsess.NewDoltSession(sql.NewEmptyContext(), sql.NewBaseSession(), pro, config, dbStates...)
	if err != nil {
		return nil, err
	}

	// this is overwritten only for server sessions
	for _, db := range dbs {
		db.DbData().Ddb.SetCommitHookLogger(ctx, cli.CliOut)
	}

	// TODO: this should just be the session default like it is with MySQL
	err = sess.SetSessionVariable(sql.NewContext(ctx), sql.AutoCommitSessionVar, true)
	if err != nil {
		return nil, err
	}

	return &sqlEngine{
		dbs:            nameToDB,
		sess:           sess,
		contextFactory: newSqlContext(sess, initialDb),
		engine:         engine,
		resultFormat:   format,
	}, nil
}

func newSqlContext(sess *dsess.DoltSession, initialDb string) func(ctx context.Context) (*sql.Context, error) {
	return func(ctx context.Context) (*sql.Context, error) {
		sqlCtx := sql.NewContext(ctx,
			sql.WithSession(sess),
			sql.WithTracer(tracing.Tracer(ctx)))

		// If the session was already updated with a database then continue using it in the new session. Otherwise
		// use the initial one.
		if sessionDB := sess.GetCurrentDatabase(); sessionDB != "" {
			sqlCtx.SetCurrentDatabase(sessionDB)
		} else {

			sqlCtx.SetCurrentDatabase(initialDb)
		}

		return sqlCtx, nil
	}
}

func dbsAsDSQLDBs(dbs []sql.Database) []dsqle.Database {
	dsqlDBs := make([]dsqle.Database, 0, len(dbs))

	for _, db := range dbs {
		dsqlDB, ok := db.(dsqle.Database)

		if ok {
			dsqlDBs = append(dsqlDBs, dsqlDB)
		}
	}

	return dsqlDBs
}

func dsqleDBsAsSqlDBs(dbs []dsqle.SqlDatabase) []sql.Database {
	sqlDbs := make([]sql.Database, 0, len(dbs))
	for _, db := range dbs {
		sqlDbs = append(sqlDbs, db)
	}
	return sqlDbs
}

func getDbState(ctx context.Context, db dsqle.Database, mrEnv env.MultiRepoEnv) (dsess.InitialDbState, error) {
	var dEnv *env.DoltEnv
	mrEnv.Iter(func(name string, de *env.DoltEnv) (stop bool, err error) {
		if name == db.Name() {
			dEnv = de
			return true, nil
		}
		return false, nil
	})

	if dEnv == nil {
		return dsess.InitialDbState{}, fmt.Errorf("Couldn't find environment for database %s", db.Name())
	}

	head := dEnv.RepoStateReader().CWBHeadSpec()
	headCommit, err := dEnv.DoltDB.Resolve(ctx, head, dEnv.RepoStateReader().CWBHeadRef())
	if err != nil {
		return dsess.InitialDbState{}, err
	}

	ws, err := dEnv.WorkingSet(ctx)
	if err != nil {
		return dsess.InitialDbState{}, err
	}

	return dsess.InitialDbState{
		Db:         db,
		HeadCommit: headCommit,
		WorkingSet: ws,
		DbData:     dEnv.DbData(),
		Remotes:    dEnv.RepoState.Remotes,
	}, nil
}

func (se *sqlEngine) iterDBs(cb func(name string, db dsqle.SqlDatabase) (stop bool, err error)) error {
	for name, db := range se.dbs {
		stop, err := cb(name, db)

		if err != nil {
			return err
		}

		if stop {
			break
		}
	}

	return nil
}

func (se *sqlEngine) getRoots(sqlCtx *sql.Context) (map[string]*doltdb.RootValue, error) {
	newRoots := make(map[string]*doltdb.RootValue)
	for name, db := range se.dbs {
		var err error
		newRoots[name], err = db.GetRoot(sqlCtx)

		if err != nil {
			return nil, err
		}
	}

	return newRoots, nil
}

func (se *sqlEngine) newContext(ctx context.Context) (*sql.Context, error) {
	return se.contextFactory(ctx)
}

// Execute a SQL statement and return values for printing.
func (se *sqlEngine) query(ctx *sql.Context, query string) (sql.Schema, sql.RowIter, error) {
	return se.engine.Query(ctx, query)
}

func (se *sqlEngine) dbddl(ctx *sql.Context, dbddl *sqlparser.DBDDL, query string) (sql.Schema, sql.RowIter, error) {
	action := strings.ToLower(dbddl.Action)
	var rowIter sql.RowIter = nil
	var err error = nil

	if action != sqlparser.CreateStr && action != sqlparser.DropStr {
		return nil, nil, fmt.Errorf("Unhandled DBDDL action %v in query %v", action, query)
	}

	if action == sqlparser.DropStr {
		// Should not be allowed to delete repo name and information schema
		if dbddl.DBName == information_schema.InformationSchemaDatabaseName {
			return nil, nil, fmt.Errorf("DROP DATABASE isn't supported for database %s", information_schema.InformationSchemaDatabaseName)
		}
	}

	sch, rowIter, err := se.query(ctx, query)

	if rowIter != nil {
		err = rowIter.Close(ctx)
		if err != nil {
			return nil, nil, err
		}
	}

	if err != nil {
		return nil, nil, err
	}

	return sch, nil, nil
}

// Executes a SQL DDL statement (create, update, etc.). Updates the new root value in
// the sqlEngine if necessary.
func (se *sqlEngine) ddl(ctx *sql.Context, ddl *sqlparser.DDL, query string) (sql.Schema, sql.RowIter, error) {
	switch ddl.Action {
	case sqlparser.CreateStr, sqlparser.DropStr, sqlparser.AlterStr, sqlparser.RenameStr, sqlparser.TruncateStr:
		_, ri, err := se.query(ctx, query)
		if err == nil {
			for _, err = ri.Next(); err == nil; _, err = ri.Next() {
			}
			if err == io.EOF {
				err = ri.Close(ctx)
			} else {
				closeErr := ri.Close(ctx)
				if closeErr != nil {
					err = errhand.BuildDError("error while executing ddl").AddCause(err).AddCause(closeErr).Build()
				}
			}
		}
		return nil, nil, err
	default:
		return nil, nil, fmt.Errorf("Unhandled DDL action %v in query %v", ddl.Action, query)
	}
}<|MERGE_RESOLUTION|>--- conflicted
+++ resolved
@@ -50,6 +50,7 @@
 	"github.com/dolthub/dolt/go/libraries/doltcore/schema"
 	dsqle "github.com/dolthub/dolt/go/libraries/doltcore/sqle"
 	"github.com/dolthub/dolt/go/libraries/doltcore/sqle/dsess"
+	"github.com/dolthub/dolt/go/libraries/doltcore/sqle/dtables"
 	"github.com/dolthub/dolt/go/libraries/doltcore/table/editor"
 	"github.com/dolthub/dolt/go/libraries/utils/argparser"
 	"github.com/dolthub/dolt/go/libraries/utils/config"
@@ -338,27 +339,10 @@
 				return HandleVErrAndExitCode(verr, usage)
 			}
 		}
-<<<<<<< HEAD
-		//} else if savedQueryName, exOk := apr.GetValue(executeFlag); exOk {
-	} else if _, exOk := apr.GetValue(executeFlag); exOk {
-
-		verr = nil
-		//sq, err := dtables.RetrieveFromQueryCatalog(ctx, roots[currentDB], savedQueryName)
-		//
-		//if err != nil {
-		//	return HandleVErrAndExitCode(errhand.VerboseErrorFromError(err), usage)
-		//}
-		//
-		//cli.PrintErrf("Executing saved query '%s':\n%s\n", savedQueryName, sq.Query)
-		//verr = execQuery(ctx, dEnv, mrEnv, roots, readOnly, sq.Query, format)
-	} else if apr.Contains(listSavedFlag) {
-		hasQC, err := roots[currentDB].HasTable(ctx, doltdb.DoltQueryCatalogTableName)
-=======
 	}
 
 	return 0
 }
->>>>>>> 9cab24b5
 
 // getMultiRepoEnv returns an appropriate MultiRepoEnv for this invocation of the command
 func getMultiRepoEnv(ctx context.Context, apr *argparser.ArgParseResults, dEnv *env.DoltEnv, cmd SqlCmd) (*env.MultiRepoEnv, errhand.VerboseError) {
@@ -776,13 +760,12 @@
 
 // Saves the query given to the catalog with the name and message given.
 func saveQuery(ctx context.Context, root *doltdb.RootValue, query string, name string, message string) (*doltdb.RootValue, errhand.VerboseError) {
-	return nil, nil
-	//_, newRoot, err := dtables.NewQueryCatalogEntryWithNameAsID(ctx, root, name, query, message)
-	//if err != nil {
-	//	return nil, errhand.BuildDError("Couldn't save query").AddCause(err).Build()
-	//}
-	//
-	//return newRoot, nil
+	_, newRoot, err := dtables.NewQueryCatalogEntryWithNameAsID(ctx, root, name, query, message)
+	if err != nil {
+		return nil, errhand.BuildDError("Couldn't save query").AddCause(err).Build()
+	}
+
+	return newRoot, nil
 }
 
 // runMultiStatementMode alows for the execution of more than one query, but it doesn't attempt any batch optimizations
