// Copyright 2019-2020 Dolthub, Inc.
//
// Licensed under the Apache License, Version 2.0 (the "License");
// you may not use this file except in compliance with the License.
// You may obtain a copy of the License at
//
//     http://www.apache.org/licenses/LICENSE-2.0
//
// Unless required by applicable law or agreed to in writing, software
// distributed under the License is distributed on an "AS IS" BASIS,
// WITHOUT WARRANTIES OR CONDITIONS OF ANY KIND, either express or implied.
// See the License for the specific language governing permissions and
// limitations under the License.

package commands

import (
	"context"
	"fmt"
	"io"
	"os"
	"os/signal"
	"path/filepath"
	"regexp"
	"runtime"
	"strings"
	"sync"
	"syscall"

	"github.com/abiosoft/readline"
	sqle "github.com/dolthub/go-mysql-server"
	"github.com/dolthub/go-mysql-server/auth"
	"github.com/dolthub/go-mysql-server/sql"
	"github.com/dolthub/go-mysql-server/sql/analyzer"
	"github.com/dolthub/go-mysql-server/sql/expression"
	"github.com/dolthub/go-mysql-server/sql/information_schema"
	"github.com/dolthub/go-mysql-server/sql/parse"
	"github.com/dolthub/go-mysql-server/sql/plan"
	"github.com/dolthub/ishell"
	"github.com/dolthub/vitess/go/vt/sqlparser"
	"github.com/dolthub/vitess/go/vt/vterrors"
	"github.com/fatih/color"
	"github.com/flynn-archive/go-shlex"
	"gopkg.in/src-d/go-errors.v1"

	"github.com/dolthub/dolt/go/cmd/dolt/cli"
	"github.com/dolthub/dolt/go/cmd/dolt/errhand"
	eventsapi "github.com/dolthub/dolt/go/gen/proto/dolt/services/eventsapi/v1alpha1"
	"github.com/dolthub/dolt/go/libraries/doltcore/doltdb"
	"github.com/dolthub/dolt/go/libraries/doltcore/env"
	"github.com/dolthub/dolt/go/libraries/doltcore/schema"
	dsqle "github.com/dolthub/dolt/go/libraries/doltcore/sqle"
	"github.com/dolthub/dolt/go/libraries/doltcore/sqle/dsess"
	"github.com/dolthub/dolt/go/libraries/doltcore/sqle/dtables"
	"github.com/dolthub/dolt/go/libraries/doltcore/table/editor"
	"github.com/dolthub/dolt/go/libraries/utils/argparser"
	"github.com/dolthub/dolt/go/libraries/utils/config"
	"github.com/dolthub/dolt/go/libraries/utils/iohelp"
	"github.com/dolthub/dolt/go/libraries/utils/osutil"
	"github.com/dolthub/dolt/go/libraries/utils/tracing"
)

type batchMode int64

const (
	invalidBatchMode batchMode = iota
	insertBatchMode
	deleteBatchMode
)

var sqlDocs = cli.CommandDocumentationContent{
	ShortDesc: "Runs a SQL query",
	LongDesc: `Runs a SQL query you specify. With no arguments, begins an interactive shell to run queries and view the results. With the {{.EmphasisLeft}}-q{{.EmphasisRight}} option, runs the given query and prints any results, then exits.

By default, {{.EmphasisLeft}}-q{{.EmphasisRight}} executes a single statement. To execute multiple SQL statements separated by semicolons, use {{.EmphasisLeft}}-b{{.EmphasisRight}} to enable batch mode. Queries can be saved with {{.EmphasisLeft}}-s{{.EmphasisRight}}. Alternatively {{.EmphasisLeft}}-x{{.EmphasisRight}} can be used to execute a saved query by name. Pipe SQL statements to dolt sql (no {{.EmphasisLeft}}-q{{.EmphasisRight}}) to execute a SQL import or update script. 

By default this command uses the dolt data repository in the current working directory, as well as any dolt databases that are found in the current directory. Any databases created are placed in the current directory as well. Running with {{.EmphasisLeft}}--multi-db-dir <directory>{{.EmphasisRight}} uses each of the subdirectories of the supplied directory (each subdirectory must be a valid dolt data repository) as databases. Subdirectories starting with '.' are ignored.`,

	Synopsis: []string{
		"",
		"< script.sql",
		"[--multi-db-dir {{.LessThan}}directory{{.GreaterThan}}] [-r {{.LessThan}}result format{{.GreaterThan}}]",
		"-q {{.LessThan}}query{{.GreaterThan}} [-r {{.LessThan}}result format{{.GreaterThan}}] [-s {{.LessThan}}name{{.GreaterThan}} -m {{.LessThan}}message{{.GreaterThan}}] [-b]",
		"-q {{.LessThan}}query{{.GreaterThan}} --multi-db-dir {{.LessThan}}directory{{.GreaterThan}} [-r {{.LessThan}}result format{{.GreaterThan}}] [-b]",
		"-x {{.LessThan}}name{{.GreaterThan}}",
		"--list-saved",
	},
}

const (
	QueryFlag        = "query"
	FormatFlag       = "result-format"
	saveFlag         = "save"
	executeFlag      = "execute"
	listSavedFlag    = "list-saved"
	messageFlag      = "message"
	BatchFlag        = "batch"
	disableBatchFlag = "disable-batch"
	multiDBDirFlag   = "multi-db-dir"
	continueFlag     = "continue"
	welcomeMsg       = `# Welcome to the DoltSQL shell.
# Statements must be terminated with ';'.
# "exit" or "quit" (or Ctrl-D) to exit.`
)

var delimiterRegex = regexp.MustCompile(`(?i)^\s*DELIMITER\s+(\S+)\s*(\s+\S+\s*)?$`)

type SqlCmd struct {
	VersionStr string
}

// The SQL shell installs its own signal handlers so that you can cancel a running query without and still run a new one.
func (cmd SqlCmd) InstallsSignalHandlers() bool {
	return true
}

var _ cli.SignalCommand = SqlCmd{}

// Name returns the name of the Dolt cli command. This is what is used on the command line to invoke the command
func (cmd SqlCmd) Name() string {
	return "sql"
}

// Description returns a description of the command
func (cmd SqlCmd) Description() string {
	return "Run a SQL query against tables in repository."
}

// CreateMarkdown creates a markdown file containing the helptext for the command at the given path
func (cmd SqlCmd) CreateMarkdown(wr io.Writer, commandStr string) error {
	ap := cmd.ArgParser()
	return CreateMarkdown(wr, cli.GetCommandDocumentation(commandStr, sqlDocs, ap))
}

func (cmd SqlCmd) ArgParser() *argparser.ArgParser {
	ap := argparser.NewArgParser()
	ap.SupportsString(QueryFlag, "q", "SQL query to run", "Runs a single query and exits")
	ap.SupportsString(FormatFlag, "r", "result output format", "How to format result output. Valid values are tabular, csv, json. Defaults to tabular. ")
	ap.SupportsString(saveFlag, "s", "saved query name", "Used with --query, save the query to the query catalog with the name provided. Saved queries can be examined in the dolt_query_catalog system table.")
	ap.SupportsString(executeFlag, "x", "saved query name", "Executes a saved query with the given name")
	ap.SupportsFlag(listSavedFlag, "l", "Lists all saved queries")
	ap.SupportsString(messageFlag, "m", "saved query description", "Used with --query and --save, saves the query with the descriptive message given. See also --name")
	ap.SupportsFlag(BatchFlag, "b", "batch mode, to run more than one query with --query, separated by ';'. Piping input to sql with no arguments also uses batch mode")
	ap.SupportsFlag(disableBatchFlag, "", "When issuing multiple statements, used to override more efficient batch processing to give finer control over session")
	ap.SupportsString(multiDBDirFlag, "", "directory", "Defines a directory whose subdirectories should all be dolt data repositories accessible as independent databases within ")
	ap.SupportsFlag(continueFlag, "c", "continue running queries on an error. Used for batch mode only.")
	return ap
}

// EventType returns the type of the event to log
func (cmd SqlCmd) EventType() eventsapi.ClientEventType {
	return eventsapi.ClientEventType_SQL
}

// RequiresRepo indicates that this command does not have to be run from within a dolt data repository directory.
// In this case it is because this command supports the multiDBDirFlag which can pass in a directory.  In the event that
// that parameter is not provided there is additional error handling within this command to make sure that this was in
// fact run from within a dolt data repository directory.
func (cmd SqlCmd) RequiresRepo() bool {
	return false
}

// Exec executes the command
// Unlike other commands, sql doesn't set a new working root directly, as the SQL layer updates the working set as
// necessary when committing work.
<<<<<<< HEAD
func (cmd SqlCmd) Exec(ctx context.Context, wg *sync.WaitGroup, commandStr string, args []string, dEnv *env.DoltEnv) int {
	ap := cmd.createArgParser()
=======
func (cmd SqlCmd) Exec(ctx context.Context, commandStr string, args []string, dEnv *env.DoltEnv) int {
	ap := cmd.ArgParser()
>>>>>>> eec434b5
	help, usage := cli.HelpAndUsagePrinters(cli.GetCommandDocumentation(commandStr, sqlDocs, ap))

	apr := cli.ParseArgsOrDie(ap, args, help)
	err := validateSqlArgs(apr)
	if err != nil {
		return HandleVErrAndExitCode(errhand.VerboseErrorFromError(err), usage)
	}

	// We need a username and password for many SQL commands, so set defaults if they don't exist
	dEnv.Config.SetFailsafes(env.DefaultFailsafeConfig)

	mrEnv, verr := getMultiRepoEnv(ctx, apr, dEnv, cmd)
	if verr != nil {
		return HandleVErrAndExitCode(verr, usage)
	}

	initialRoots, err := mrEnv.GetWorkingRoots(ctx)
	if err != nil {
		return HandleVErrAndExitCode(errhand.VerboseErrorFromError(err), usage)
	}

	// Choose the first DB as the current one. This will be the DB in the working dir if there was one there
	var currentDb string
	mrEnv.Iter(func(name string, _ *env.DoltEnv) (stop bool, err error) {
		currentDb = name
		return true, nil
	})

	format := FormatTabular
	if formatSr, ok := apr.GetValue(FormatFlag); ok {
		var verr errhand.VerboseError
		format, verr = GetResultFormat(formatSr)
		if verr != nil {
			return HandleVErrAndExitCode(errhand.VerboseErrorFromError(verr), usage)
		}
	}

	_, continueOnError := apr.GetValue(continueFlag)

	if query, queryOK := apr.GetValue(QueryFlag); queryOK {
		return queryMode(ctx, wg, mrEnv, initialRoots, apr, query, currentDb, format, usage)
	} else if savedQueryName, exOk := apr.GetValue(executeFlag); exOk {
		return savedQueryMode(ctx, wg, mrEnv, initialRoots, savedQueryName, currentDb, format, usage)
	} else if apr.Contains(listSavedFlag) {
		return listSavedQueriesMode(ctx, mrEnv, initialRoots, currentDb, format, usage)
	} else {
		// Run in either batch mode for piped input, or shell mode for interactive
		runInBatchMode := true
		multiStatementMode := apr.Contains(disableBatchFlag)
		fi, err := os.Stdin.Stat()

		if err != nil {
			if !osutil.IsWindows {
				return HandleVErrAndExitCode(errhand.BuildDError("Couldn't stat STDIN. This is a bug.").Build(), usage)
			}
		} else {
			runInBatchMode = fi.Mode()&os.ModeCharDevice == 0
		}

		if multiStatementMode {
			verr := execMultiStatements(ctx, wg, continueOnError, mrEnv, os.Stdin, format, currentDb)
			if verr != nil {
				return HandleVErrAndExitCode(verr, usage)
			}
		} else if runInBatchMode {
			verr := execBatch(ctx, wg, continueOnError, mrEnv, os.Stdin, format, currentDb)
			if verr != nil {
				return HandleVErrAndExitCode(verr, usage)
			}
		} else {
			verr := execShell(ctx, wg, mrEnv, format, currentDb)
			if verr != nil {
				return HandleVErrAndExitCode(verr, usage)
			}
		}
	}

	return 0
}

func listSavedQueriesMode(
	ctx context.Context,
	mrEnv *env.MultiRepoEnv,
	initialRoots map[string]*doltdb.RootValue,
	currentDb string,
	format resultFormat,
	usage cli.UsagePrinter,
) int {
	hasQC, err := initialRoots[currentDb].HasTable(ctx, doltdb.DoltQueryCatalogTableName)

	if err != nil {
		verr := errhand.BuildDError("error: Failed to read from repository.").AddCause(err).Build()
		return HandleVErrAndExitCode(verr, usage)
	}

	if !hasQC {
		return 0
	}

	var wg *sync.WaitGroup
	query := "SELECT * FROM " + doltdb.DoltQueryCatalogTableName
	return HandleVErrAndExitCode(execQuery(ctx, wg, mrEnv, query, format, currentDb), usage)
}

func savedQueryMode(ctx context.Context, wg *sync.WaitGroup, mrEnv *env.MultiRepoEnv, initialRoots map[string]*doltdb.RootValue, savedQueryName string, currentDb string, format resultFormat, usage cli.UsagePrinter) int {
	sq, err := dtables.RetrieveFromQueryCatalog(ctx, initialRoots[currentDb], savedQueryName)

	if err != nil {
		return HandleVErrAndExitCode(errhand.VerboseErrorFromError(err), usage)
	}

	cli.PrintErrf("Executing saved query '%s':\n%s\n", savedQueryName, sq.Query)
	return HandleVErrAndExitCode(execQuery(ctx, wg, mrEnv, sq.Query, format, currentDb), usage)
}

func queryMode(ctx context.Context, wg *sync.WaitGroup, mrEnv *env.MultiRepoEnv, initialRoots map[string]*doltdb.RootValue, apr *argparser.ArgParseResults, query string, currentDb string, format resultFormat, usage cli.UsagePrinter) int {
	batchMode := apr.Contains(BatchFlag)
	multiStatementMode := apr.Contains(disableBatchFlag)
	_, continueOnError := apr.GetValue(continueFlag)

	if multiStatementMode {
		batchInput := strings.NewReader(query)
		verr := execMultiStatements(ctx, wg, continueOnError, mrEnv, batchInput, format, currentDb)
		if verr != nil {
			return HandleVErrAndExitCode(verr, usage)
		}
	} else if batchMode {
		batchInput := strings.NewReader(query)
		verr := execBatch(ctx, wg, continueOnError, mrEnv, batchInput, format, currentDb)
		if verr != nil {
			return HandleVErrAndExitCode(verr, usage)
		}
	} else {
		verr := execQuery(ctx, wg, mrEnv, query, format, currentDb)
		if verr != nil {
			return HandleVErrAndExitCode(verr, usage)
		}

		saveName := apr.GetValueOrDefault(saveFlag, "")

		if saveName != "" {
			saveMessage := apr.GetValueOrDefault(messageFlag, "")
			newRoot, verr := saveQuery(ctx, initialRoots[currentDb], query, saveName, saveMessage)
			if verr != nil {
				return HandleVErrAndExitCode(verr, usage)
			}

			verr = UpdateWorkingWithVErr(mrEnv.GetEnv(currentDb), newRoot)
			if verr != nil {
				return HandleVErrAndExitCode(verr, usage)
			}
		}
	}

	return 0
}

// getMultiRepoEnv returns an appropriate MultiRepoEnv for this invocation of the command
func getMultiRepoEnv(ctx context.Context, apr *argparser.ArgParseResults, dEnv *env.DoltEnv, cmd SqlCmd) (*env.MultiRepoEnv, errhand.VerboseError) {
	var mrEnv *env.MultiRepoEnv
	var err error
	multiDir, multiDbMode := apr.GetValue(multiDBDirFlag)
	if multiDbMode {
		mrEnv, err = env.LoadMultiEnvFromDir(ctx, env.GetCurrentUserHomeDir, dEnv.FS, multiDir, cmd.VersionStr)
		if err != nil {
			return nil, errhand.VerboseErrorFromError(err)
		}
	} else {
		mrEnv, err = env.DoltEnvAsMultiEnv(ctx, dEnv)
		if err != nil {
			return nil, errhand.VerboseErrorFromError(err)
		}
	}

	return mrEnv, nil
}

func execShell(ctx context.Context, wg *sync.WaitGroup, mrEnv *env.MultiRepoEnv, format resultFormat, initialDb string) errhand.VerboseError {
	dbs, err := CollectDBs(ctx, mrEnv)
	if err != nil {
		return errhand.VerboseErrorFromError(err)
	}
	se, err := newSqlEngine(ctx, wg, mrEnv.Config(), mrEnv, format, initialDb, dbs...)
	if err != nil {
		return errhand.VerboseErrorFromError(err)
	}

	err = runShell(ctx, se, mrEnv)
	if err != nil {
		return errhand.BuildDError(err.Error()).Build()
	}
	return nil
}

func execBatch(ctx context.Context, wg *sync.WaitGroup, continueOnErr bool, mrEnv *env.MultiRepoEnv, batchInput io.Reader, format resultFormat, initialDb string) errhand.VerboseError {
	dbs, err := CollectDBs(ctx, mrEnv)
	if err != nil {
		return errhand.VerboseErrorFromError(err)
	}

	se, err := newSqlEngine(ctx, wg, mrEnv.Config(), mrEnv, format, initialDb, dbs...)
	if err != nil {
		return errhand.VerboseErrorFromError(err)
	}

	sqlCtx, err := se.newContext(ctx)
	if err != nil {
		return errhand.VerboseErrorFromError(err)
	}

	// In batch mode, we need to set a couple flags on the session to prevent constant flushes to disk
	dsess.DSessFromSess(sqlCtx.Session).EnableBatchedMode()
	err = sqlCtx.Session.SetSessionVariable(sqlCtx, sql.AutoCommitSessionVar, false)
	if err != nil {
		return errhand.VerboseErrorFromError(err)
	}

	err = runBatchMode(sqlCtx, se, batchInput, continueOnErr)
	if err != nil {
		// If we encounter an error, attempt to flush what we have so far to disk before exiting
		flushErr := flushBatchedEdits(sqlCtx, se)
		if flushErr != nil {
			cli.PrintErrf("Could not flush batch: %s", err.Error())
		}

		return errhand.BuildDError("Error processing batch").AddCause(err).Build()
	}

	return nil
}

func execMultiStatements(ctx context.Context, wg *sync.WaitGroup, continueOnErr bool, mrEnv *env.MultiRepoEnv, batchInput io.Reader, format resultFormat, initialDb string) errhand.VerboseError {
	dbs, err := CollectDBs(ctx, mrEnv)
	if err != nil {
		return errhand.VerboseErrorFromError(err)
	}
	se, err := newSqlEngine(ctx, wg, mrEnv.Config(), mrEnv, format, initialDb, dbs...)
	if err != nil {
		return errhand.VerboseErrorFromError(err)
	}

	sqlCtx, err := se.newContext(ctx)
	if err != nil {
		return errhand.VerboseErrorFromError(err)
	}

	err = runMultiStatementMode(sqlCtx, se, batchInput, continueOnErr)
	if err != nil {
		// If we encounter an error, attempt to flush what we have so far to disk before exiting
		return errhand.BuildDError("Error processing batch").AddCause(err).Build()
	}

	return errhand.VerboseErrorFromError(err)
}

func newDatabase(name string, dEnv *env.DoltEnv) dsqle.Database {
	opts := editor.Options{
		Deaf: dEnv.DbEaFactory(),
	}
	return dsqle.NewDatabase(name, dEnv.DbData(), opts)
}

func execQuery(ctx context.Context, wg *sync.WaitGroup, mrEnv *env.MultiRepoEnv, query string, format resultFormat, initialDb string) errhand.VerboseError {
	dbs, err := CollectDBs(ctx, mrEnv)
	if err != nil {
		return errhand.VerboseErrorFromError(err)
	}
	se, err := newSqlEngine(ctx, wg, mrEnv.Config(), mrEnv, format, initialDb, dbs...)
	if err != nil {
		return errhand.VerboseErrorFromError(err)
	}

	sqlCtx, err := se.newContext(ctx)
	if err != nil {
		return errhand.VerboseErrorFromError(err)
	}

	sqlSch, rowIter, err := processQuery(sqlCtx, query, se)
	if err != nil {
		return formatQueryError("", err)
	}

	if rowIter != nil {
		err = PrettyPrintResults(sqlCtx, se.resultFormat, sqlSch, rowIter, HasTopLevelOrderByClause(query))
		if err != nil {
			return errhand.VerboseErrorFromError(err)
		}
	}

	return nil
}

// CollectDBs takes a MultiRepoEnv and creates Database objects from each environment and returns a slice of these
// objects.
func CollectDBs(ctx context.Context, mrEnv *env.MultiRepoEnv) ([]dsqle.SqlDatabase, error) {
	var dbs []dsqle.SqlDatabase
	var db dsqle.SqlDatabase
	err := mrEnv.Iter(func(name string, dEnv *env.DoltEnv) (stop bool, err error) {
		//postCommitHooks, err := GetCommitHooks(ctx, dEnv)
		//if err != nil {
		//	return true, err
		//}
		//dEnv.DoltDB.SetCommitHooks(ctx, postCommitHooks)

		db = newDatabase(name, dEnv)

		//if _, remote, ok := sql.SystemVariables.GetGlobal(dsqle.ReadReplicaRemoteKey); ok && remote != "" {
		//	remoteName, ok := remote.(string)
		//	if !ok {
		//		return true, sql.ErrInvalidSystemVariableValue.New(remote)
		//	}
		//	db, err = newReplicaDatabase(ctx, name, remoteName, dEnv)
		//	if err != nil {
		//		return true, err
		//	}
		//}

		dbs = append(dbs, db)
		return false, nil
	})

	if err != nil {
		return nil, err
	}

	return dbs, nil
}

func formatQueryError(message string, err error) errhand.VerboseError {
	const (
		maxStatementLen     = 128
		maxPosWhenTruncated = 64
	)

	if se, ok := vterrors.AsSyntaxError(err); ok {
		verrBuilder := errhand.BuildDError("Error parsing SQL")
		verrBuilder.AddDetails(se.Message)

		statement := se.Statement
		position := se.Position

		prevLines := ""
		for {
			idxNewline := strings.IndexRune(statement, '\n')

			if idxNewline == -1 {
				break
			} else if idxNewline < position {
				position -= idxNewline + 1
				prevLines += statement[:idxNewline+1]
				statement = statement[idxNewline+1:]
			} else {
				statement = statement[:idxNewline]
				break
			}
		}

		if len(statement) > maxStatementLen {
			if position > maxPosWhenTruncated {
				statement = statement[position-maxPosWhenTruncated:]
				position = maxPosWhenTruncated
			}

			if len(statement) > maxStatementLen {
				statement = statement[:maxStatementLen]
			}
		}

		verrBuilder.AddDetails(prevLines + statement)

		marker := make([]rune, position+1)
		for i := 0; i < position; i++ {
			marker[i] = ' '
		}

		marker[position] = '^'
		verrBuilder.AddDetails(string(marker))

		return verrBuilder.Build()
	} else {
		if len(message) > 0 {
			err = fmt.Errorf("%s: %v", message, err)
		}
		return errhand.VerboseErrorFromError(err)
	}
}

func GetResultFormat(format string) (resultFormat, errhand.VerboseError) {
	switch strings.ToLower(format) {
	case "tabular":
		return FormatTabular, nil
	case "csv":
		return FormatCsv, nil
	case "json":
		return FormatJson, nil
	case "null":
		return FormatNull, nil
	default:
		return FormatTabular, errhand.BuildDError("Invalid argument for --result-format. Valid values are tabular, csv, json").Build()
	}
}

func validateSqlArgs(apr *argparser.ArgParseResults) error {
	_, query := apr.GetValue(QueryFlag)
	_, save := apr.GetValue(saveFlag)
	_, msg := apr.GetValue(messageFlag)
	_, batch := apr.GetValue(BatchFlag)
	_, list := apr.GetValue(listSavedFlag)
	_, execute := apr.GetValue(executeFlag)
	_, multiDB := apr.GetValue(multiDBDirFlag)

	if len(apr.Args) > 0 && !query {
		return errhand.BuildDError("Invalid Argument: use --query or -q to pass inline SQL queries").Build()
	}

	if execute {
		if list {
			return errhand.BuildDError("Invalid Argument: --execute|-x is not compatible with --list-saved").Build()
		} else if query {
			return errhand.BuildDError("Invalid Argument: --execute|-x is not compatible with --query|-q").Build()
		} else if msg {
			return errhand.BuildDError("Invalid Argument: --execute|-x is not compatible with --message|-m").Build()
		} else if save {
			return errhand.BuildDError("Invalid Argument: --execute|-x is not compatible with --save|-s").Build()
		} else if multiDB {
			return errhand.BuildDError("Invalid Argument: --execute|-x is not compatible with --multi-db-dir").Build()
		}
	}

	if list {
		if execute {
			return errhand.BuildDError("Invalid Argument: --list-saved is not compatible with --executed|x").Build()
		} else if query {
			return errhand.BuildDError("Invalid Argument: --list-saved is not compatible with --query|-q").Build()
		} else if msg {
			return errhand.BuildDError("Invalid Argument: --list-saved is not compatible with --message|-m").Build()
		} else if save {
			return errhand.BuildDError("Invalid Argument: --list-saved is not compatible with --save|-s").Build()
		} else if multiDB {
			return errhand.BuildDError("Invalid Argument: --execute|-x is not compatible with --multi-db-dir").Build()
		}
	}

	if save && multiDB {
		return errhand.BuildDError("Invalid Argument: --multi-db-dir queries cannot be saved").Build()
	}

	if batch {
		if !query {
			return errhand.BuildDError("Invalid Argument: --batch|-b must be used with --query|-q").Build()
		}
		if save || msg {
			return errhand.BuildDError("Invalid Argument: --batch|-b is not compatible with --save|-s or --message|-m").Build()
		}
	}

	if query {
		if !save && msg {
			return errhand.BuildDError("Invalid Argument: --message|-m is only used with --query|-q and --save|-s").Build()
		}
	} else {
		if save {
			return errhand.BuildDError("Invalid Argument: --save|-s is only used with --query|-q").Build()
		}
		if msg {
			return errhand.BuildDError("Invalid Argument: --message|-m is only used with --query|-q and --save|-s").Build()
		}
	}

	return nil
}

// Saves the query given to the catalog with the name and message given.
func saveQuery(ctx context.Context, root *doltdb.RootValue, query string, name string, message string) (*doltdb.RootValue, errhand.VerboseError) {
	_, newRoot, err := dtables.NewQueryCatalogEntryWithNameAsID(ctx, root, name, query, message)
	if err != nil {
		return nil, errhand.BuildDError("Couldn't save query").AddCause(err).Build()
	}

	return newRoot, nil
}

// runMultiStatementMode alows for the execution of more than one query, but it doesn't attempt any batch optimizations
func runMultiStatementMode(ctx *sql.Context, se *sqlEngine, input io.Reader, continueOnErr bool) error {
	scanner := NewSqlStatementScanner(input)

	var query string
	for scanner.Scan() {
		query += scanner.Text()
		if len(query) == 0 || query == "\n" {
			continue
		}
		shouldProcessQuery := true
		if matches := delimiterRegex.FindStringSubmatch(query); len(matches) == 3 {
			// If we don't match from anything, then we just pass to the SQL engine and let it complain.
			scanner.Delimiter = matches[1]
			shouldProcessQuery = false
		}
		if shouldProcessQuery {
			sqlSch, rowIter, err := processQuery(ctx, query, se)
			if err != nil {
				verr := formatQueryError(fmt.Sprintf("error on line %d for query %s", scanner.statementStartLine, query), err)
				cli.PrintErrln(verr.Verbose())
				// If continueOnErr is set keep executing the remaining queries but print the error out anyway.
				if !continueOnErr {
					return err
				}
			}

			if rowIter != nil {
				err = PrettyPrintResults(ctx, se.resultFormat, sqlSch, rowIter, HasTopLevelOrderByClause(query))
				if err != nil {
					return errhand.VerboseErrorFromError(err)
				}
				if err != nil {
					verr := formatQueryError(fmt.Sprintf("error on line %d for query %s", scanner.statementStartLine, query), err)
					cli.PrintErrln(verr.Verbose())
					// If continueOnErr is set keep executing the remaining queries but print the error out anyway.
					if !continueOnErr {
						return err
					}
				}
			}
		}
		query = ""
	}

	cli.Println() // need a newline after all statements are executed
	if err := scanner.Err(); err != nil {
		cli.Println(err.Error())
	}

	return nil
}

// runBatchMode processes queries until EOF. The Root of the sqlEngine may be updated.
func runBatchMode(ctx *sql.Context, se *sqlEngine, input io.Reader, continueOnErr bool) error {
	scanner := NewSqlStatementScanner(input)

	var query string
	for scanner.Scan() {
		query += scanner.Text()
		if len(query) == 0 || query == "\n" {
			continue
		}
		shouldProcessQuery := true
		if matches := delimiterRegex.FindStringSubmatch(query); len(matches) == 3 {
			// If we don't match from anything, then we just pass to the SQL engine and let it complain.
			scanner.Delimiter = matches[1]
			shouldProcessQuery = false
		}
		if shouldProcessQuery {
			if err := processBatchQuery(ctx, query, se); err != nil {
				// TODO: this line number will not be accurate for errors that occur when flushing a batch of inserts (as opposed
				//  to processing the query)
				verr := formatQueryError(fmt.Sprintf("error on line %d for query %s", scanner.statementStartLine, query), err)
				cli.PrintErrln(verr.Verbose())
				// If continueOnErr is set keep executing the remaining queries but print the error out anyway.
				if !continueOnErr {
					return err
				}
			}
		}
		query = ""
	}

	updateBatchEditOutput()
	cli.Println() // need a newline after all updates are executed

	if err := scanner.Err(); err != nil {
		cli.Println(err.Error())
	}

	return flushBatchedEdits(ctx, se)
}

// runShell starts a SQL shell. Returns when the user exits the shell. The Root of the sqlEngine may
// be updated by any queries which were processed.
func runShell(ctx context.Context, se *sqlEngine, mrEnv *env.MultiRepoEnv) error {
	_ = iohelp.WriteLine(cli.CliOut, welcomeMsg)

	sqlCtx, err := se.newContext(ctx)
	if err != nil {
		return err
	}

	currentDB := sqlCtx.Session.GetCurrentDatabase()
	currEnv := mrEnv.GetEnv(currentDB)

	historyFile := filepath.Join(".sqlhistory") // history file written to working dir
	initialPrompt := fmt.Sprintf("%s> ", sqlCtx.GetCurrentDatabase())
	initialMultilinePrompt := fmt.Sprintf(fmt.Sprintf("%%%ds", len(initialPrompt)), "-> ")

	rlConf := readline.Config{
		Prompt:                 initialPrompt,
		Stdout:                 cli.CliOut,
		Stderr:                 cli.CliOut,
		HistoryFile:            historyFile,
		HistoryLimit:           500,
		HistorySearchFold:      true,
		DisableAutoSaveHistory: true,
	}
	shellConf := ishell.UninterpretedConfig{
		ReadlineConfig: &rlConf,
		QuitKeywords: []string{
			"quit", "exit", "quit()", "exit()",
		},
		LineTerminator: ";",
	}

	shell := ishell.NewUninterpreted(&shellConf)
	shell.SetMultiPrompt(initialMultilinePrompt)
	// TODO: update completer on create / drop / alter statements
	completer, err := newCompleter(ctx, currEnv)
	if err != nil {
		return err
	}

	shell.CustomCompleter(completer)

	shell.EOF(func(c *ishell.Context) {
		c.Stop()
	})

	// The shell's interrupt handler handles an interrupt that occurs when it's accepting input. We also install our own
	// that handles interrupts during query execution or result printing, see below.
	shell.Interrupt(func(c *ishell.Context, count int, input string) {
		if count > 1 {
			c.Stop()
		} else {
			c.Println("Received SIGINT. Interrupt again to exit, or use ^D, quit, or exit")
		}
	})

	shell.Uninterpreted(func(c *ishell.Context) {
		query := c.Args[0]
		if len(strings.TrimSpace(query)) == 0 {
			return
		}

		// TODO: there's a bug in the readline library when editing multi-line history entries.
		// Longer term we need to switch to a new readline library, like in this bug:
		// https://github.com/cockroachdb/cockroach/issues/15460
		// For now, we store all history entries as single-line strings to avoid the issue.
		singleLine := strings.ReplaceAll(query, "\n", " ")

		if err := shell.AddHistory(singleLine); err != nil {
			// TODO: handle better, like by turning off history writing for the rest of the session
			shell.Println(color.RedString(err.Error()))
		}

		//TODO: Handle comments and enforce the current line terminator
		if matches := delimiterRegex.FindStringSubmatch(query); len(matches) == 3 {
			// If we don't match from anything, then we just pass to the SQL engine and let it complain.
			shell.SetLineTerminator(matches[1])
			return
		}

		var nextPrompt string
		var sqlSch sql.Schema
		var rowIter sql.RowIter

		// The SQL parser does not understand any other terminator besides semicolon, so we remove it.
		if shell.LineTerminator() != ";" && strings.HasSuffix(query, shell.LineTerminator()) {
			query = query[:len(query)-len(shell.LineTerminator())]
		}

		cont := func() bool {
			subCtx, stop := signal.NotifyContext(ctx, os.Interrupt, syscall.SIGTERM)
			defer stop()

			sqlCtx, err = se.newContext(subCtx)
			if err != nil {
				shell.Println(color.RedString(err.Error()))
				return false
			}

			if sqlSch, rowIter, err = processQuery(sqlCtx, query, se); err != nil {
				verr := formatQueryError("", err)
				shell.Println(verr.Verbose())
			} else if rowIter != nil {
				err = PrettyPrintResults(sqlCtx, se.resultFormat, sqlSch, rowIter, HasTopLevelOrderByClause(query))
				if err != nil {
					shell.Println(color.RedString(err.Error()))
				}
			}

			nextPrompt = fmt.Sprintf("%s> ", sqlCtx.GetCurrentDatabase())
			return true
		}()

		if !cont {
			return
		}

		shell.SetPrompt(nextPrompt)
		shell.SetMultiPrompt(fmt.Sprintf(fmt.Sprintf("%%%ds", len(nextPrompt)), "-> "))
	})

	shell.Run()
	_ = iohelp.WriteLine(cli.CliOut, "Bye")

	return nil
}

// Returns a new auto completer with table names, column names, and SQL keywords.
func newCompleter(ctx context.Context, dEnv *env.DoltEnv) (*sqlCompleter, error) {
	// TODO: change the sqlCompleter based on the current database and change it when the database changes.
	if dEnv == nil {
		return &sqlCompleter{}, nil
	}

	var completionWords []string

	root, err := dEnv.WorkingRoot(ctx)
	if err != nil {
		return &sqlCompleter{}, nil
	}

	tableNames, err := root.GetTableNames(ctx)

	if err != nil {
		return nil, err
	}

	completionWords = append(completionWords, tableNames...)
	var columnNames []string
	for _, tableName := range tableNames {
		tbl, _, err := root.GetTable(ctx, tableName)

		if err != nil {
			return nil, err
		}

		sch, err := tbl.GetSchema(ctx)

		if err != nil {
			return nil, err
		}

		err = sch.GetAllCols().Iter(func(tag uint64, col schema.Column) (stop bool, err error) {
			completionWords = append(completionWords, col.Name)
			columnNames = append(columnNames, col.Name)
			return false, nil
		})

		if err != nil {
			return nil, err
		}
	}

	completionWords = append(completionWords, dsqle.CommonKeywords...)

	return &sqlCompleter{
		allWords:    completionWords,
		columnNames: columnNames,
	}, nil
}

type sqlCompleter struct {
	allWords    []string
	columnNames []string
}

// Do function for autocompletion, defined by the Readline library. Mostly stolen from ishell.
func (c *sqlCompleter) Do(line []rune, pos int) (newLine [][]rune, length int) {
	var words []string
	if w, err := shlex.Split(string(line)); err == nil {
		words = w
	} else {
		// fall back
		words = strings.Fields(string(line))
	}

	var cWords []string
	prefix := ""
	lastWord := ""
	if len(words) > 0 && pos > 0 && line[pos-1] != ' ' {
		lastWord = words[len(words)-1]
		prefix = strings.ToLower(lastWord)
	} else if len(words) > 0 {
		lastWord = words[len(words)-1]
	}

	cWords = c.getWords(lastWord)

	var suggestions [][]rune
	for _, w := range cWords {
		lowered := strings.ToLower(w)
		if strings.HasPrefix(lowered, prefix) {
			suggestions = append(suggestions, []rune(strings.TrimPrefix(lowered, prefix)))
		}
	}
	if len(suggestions) == 1 && prefix != "" && string(suggestions[0]) == "" {
		suggestions = [][]rune{[]rune(" ")}
	}

	return suggestions, len(prefix)
}

// Simple suggestion function. Returns column name suggestions if the last word in the input has exactly one '.' in it,
// otherwise returns all tables, columns, and reserved words.
func (c *sqlCompleter) getWords(lastWord string) (s []string) {
	lastDot := strings.LastIndex(lastWord, ".")
	if lastDot > 0 && strings.Count(lastWord, ".") == 1 {
		alias := lastWord[:lastDot]
		return prepend(alias+".", c.columnNames)
	}

	return c.allWords
}

func prepend(s string, ss []string) []string {
	newSs := make([]string, len(ss))
	for i := range ss {
		newSs[i] = s + ss[i]
	}
	return newSs
}

// Processes a single query. The Root of the sqlEngine will be updated if necessary.
// Returns the schema and the row iterator for the results, which may be nil, and an error if one occurs.
func processQuery(ctx *sql.Context, query string, se *sqlEngine) (sql.Schema, sql.RowIter, error) {
	sqlStatement, err := sqlparser.Parse(query)
	if err == sqlparser.ErrEmpty {
		// silently skip empty statements
		return nil, nil, nil
	} else if err != nil {
		return nil, nil, err
	}

	switch s := sqlStatement.(type) {
	case *sqlparser.Use:
		sch, ri, err := se.query(ctx, query)
		if err != nil {
			return nil, nil, err
		}
		_, err = sql.RowIterToRows(ctx, ri)
		if err != nil {
			return nil, nil, err
		}
		cli.Println("Database changed")
		return sch, nil, err
	case *sqlparser.MultiAlterDDL, *sqlparser.Set, *sqlparser.Commit:
		_, ri, err := se.query(ctx, query)
		if err != nil {
			return nil, nil, err
		}
		_, err = sql.RowIterToRows(ctx, ri)
		if err != nil {
			return nil, nil, err
		}
		return nil, nil, nil
	case *sqlparser.DDL:
		_, err := sqlparser.ParseStrictDDL(query)
		if err != nil {
			if se, ok := vterrors.AsSyntaxError(err); ok {
				return nil, nil, vterrors.SyntaxError{Message: "While Parsing DDL: " + se.Message, Position: se.Position, Statement: se.Statement}
			} else {
				return nil, nil, fmt.Errorf("Error parsing DDL: %v.", err.Error())
			}
		}
		return se.ddl(ctx, s, query)
	case *sqlparser.DBDDL:
		return se.dbddl(ctx, s, query)
	case *sqlparser.Load:
		if s.Local {
			return nil, nil, fmt.Errorf("LOCAL supported only in sql-server mode")
		}
		return se.query(ctx, query)
	default:
		return se.query(ctx, query)
	}
}

type stats struct {
	rowsInserted   int
	rowsUpdated    int
	rowsDeleted    int
	unflushedEdits int
	unprintedEdits int
}

var batchEditStats = &stats{}
var displayStrLen int

const maxBatchSize = 200000
const updateInterval = 1000

func (s *stats) numUpdates() int {
	return s.rowsUpdated + s.rowsDeleted + s.rowsInserted
}

func (s *stats) shouldUpdateBatchModeOutput() bool {
	return s.unprintedEdits >= updateInterval
}

func (s *stats) shouldFlush() bool {
	return s.unflushedEdits >= maxBatchSize
}

func flushBatchedEdits(ctx *sql.Context, se *sqlEngine) error {
	err := se.iterDBs(func(_ string, db dsqle.SqlDatabase) (bool, error) {
		_, rowIter, err := se.engine.Query(ctx, "COMMIT;")
		if err != nil {
			return false, err
		}

		err = rowIter.Close(ctx)
		if err != nil {
			return false, err
		}

		err = db.Flush(ctx)
		if err != nil {
			return false, err
		}

		return false, nil
	})

	batchEditStats.unflushedEdits = 0

	return err
}

// Processes a single query in batch mode. The Root of the sqlEngine may or may not be changed.
func processBatchQuery(ctx *sql.Context, query string, se *sqlEngine) error {
	sqlStatement, err := sqlparser.Parse(query)
	if err == sqlparser.ErrEmpty {
		// silently skip empty statements
		return nil
	} else if err != nil {
		return fmt.Errorf("Error parsing SQL: %v.", err.Error())
	}

	currentBatchMode := invalidBatchMode
	if v, err := ctx.GetSessionVariable(ctx, dsess.CurrentBatchModeKey); err == nil {
		currentBatchMode = batchMode(v.(int64))
	} else {
		return err
	}

	newBatchMode, err := canProcessAsBatchEdit(ctx, sqlStatement, se, query)
	if err != nil {
		cli.PrintErrln(err)
		return err
	}

	if currentBatchMode != invalidBatchMode && currentBatchMode != newBatchMode {
		// We need to commit whatever batch edits we've accumulated so far before executing the query
		err := flushBatchedEdits(ctx, se)
		if err != nil {
			return err
		}
	}

	err = ctx.SetSessionVariable(ctx, dsess.CurrentBatchModeKey, int64(newBatchMode))
	if err != nil {
		return err
	}

	if newBatchMode != invalidBatchMode {
		err = processBatchableEditQuery(ctx, se, query, sqlStatement)
		if err != nil {
			return err
		}
	} else {
		err := processNonBatchableQuery(ctx, se, query, sqlStatement)
		if err != nil {
			return err
		}
	}

	if batchEditStats.shouldUpdateBatchModeOutput() {
		updateBatchEditOutput()
	}

	return nil
}

func processNonBatchableQuery(ctx *sql.Context, se *sqlEngine, query string, sqlStatement sqlparser.Statement) (returnErr error) {
	sqlSch, rowIter, err := processQuery(ctx, query, se)
	if err != nil {
		return err
	}

	if rowIter != nil {
		err = mergeResultIntoStats(sqlStatement, rowIter, batchEditStats)
		if err != nil {
			return err
		}

		// Some statement types should print results, even in batch mode.
		switch sqlStatement.(type) {
		case *sqlparser.Select, *sqlparser.OtherRead, *sqlparser.Show, *sqlparser.Explain, *sqlparser.Union:
			if displayStrLen > 0 {
				// If we've been printing in batch mode, print a newline to put the regular output on its own line
				cli.Print("\n")
				displayStrLen = 0
			}
			err = PrettyPrintResults(ctx, se.resultFormat, sqlSch, rowIter, HasTopLevelOrderByClause(query))
			if err != nil {
				return err
			}
		default:
			err = rowIter.Close(ctx)
			if err != nil {
				return err
			}
		}
	}

	// And flush again afterwards, to make sure any following insert statements have the latest data
	return flushBatchedEdits(ctx, se)
}

func processBatchableEditQuery(ctx *sql.Context, se *sqlEngine, query string, sqlStatement sqlparser.Statement) (returnErr error) {
	_, rowIter, err := se.query(ctx, query)
	if err != nil {
		return err
	}

	if rowIter != nil {
		defer func() {
			err := rowIter.Close(ctx)
			if returnErr == nil {
				returnErr = err
			}
		}()
		err = mergeResultIntoStats(sqlStatement, rowIter, batchEditStats)
		if err != nil {
			return err
		}
	}

	if batchEditStats.shouldFlush() {
		return flushBatchedEdits(ctx, se)
	}

	return nil
}

// canProcessBatchEdit returns whether the given statement can be processed as a batch insert. Only simple inserts
// (inserting a list of values) and deletes can be processed in this way. Other kinds of insert (notably INSERT INTO
// SELECT AS and AUTO_INCREMENT) need a flushed root and can't benefit from batch optimizations.
func canProcessAsBatchEdit(ctx *sql.Context, sqlStatement sqlparser.Statement, se *sqlEngine, query string) (batchMode, error) {
	switch s := sqlStatement.(type) {
	case *sqlparser.Delete:
		foundSubquery, err := checkForSubqueries(query)
		if err != nil {
			return invalidBatchMode, err
		}
		if foundSubquery {
			return invalidBatchMode, nil
		}

		return deleteBatchMode, nil

	case *sqlparser.Insert:
		if _, ok := s.Rows.(sqlparser.Values); !ok {
			return invalidBatchMode, nil
		}
		foundSubquery, err := checkForSubqueries(query)
		if err != nil {
			return invalidBatchMode, err
		}

		if foundSubquery {
			return invalidBatchMode, nil
		}

		// TODO: This check coming first seems to cause problems with ctx.Session. Perhaps in the analyzer.
		hasAutoInc, err := insertsIntoAutoIncrementCol(ctx, se, query)
		if err != nil {
			return invalidBatchMode, err
		}

		if hasAutoInc {
			return invalidBatchMode, nil
		}

		return insertBatchMode, nil

	case *sqlparser.Load:
		return insertBatchMode, nil

	default:
		return invalidBatchMode, nil
	}
}

// checkForSubqueries parses the insert query to check for a subquery.
func checkForSubqueries(query string) (bool, error) {
	p, err := sqlparser.Parse(query)

	if err != nil {
		return false, nil
	}

	return foundSubquery(p), nil
}

func foundSubquery(node sqlparser.SQLNode) bool {
	has := false
	_ = sqlparser.Walk(func(node sqlparser.SQLNode) (keepGoing bool, err error) {
		if _, ok := node.(*sqlparser.Subquery); ok {
			has = true
			return false, nil
		}
		return true, nil
	}, node)
	return has
}

func HasTopLevelOrderByClause(query string) bool {
	st, _ := sqlparser.Parse(query)

	switch s := st.(type) {
	case *sqlparser.Select:
		return s.OrderBy != nil
	case *sqlparser.Union:
		return s.OrderBy != nil
	default:
		return false
	}
}

// parses the query to check if it inserts into a table with AUTO_INCREMENT
func insertsIntoAutoIncrementCol(ctx *sql.Context, se *sqlEngine, query string) (bool, error) {
	p, err := parse.Parse(ctx, query)
	if err != nil {
		return false, err
	}

	if _, ok := p.(*plan.InsertInto); !ok {
		return false, nil
	}

	a, err := se.engine.Analyzer.Analyze(ctx, p, nil)
	if err != nil {
		return false, err
	}

	isAutoInc := false
	plan.Inspect(a, func(n sql.Node) bool {
		switch n := n.(type) {
		case *plan.InsertInto:
			_, err = plan.TransformExpressionsUp(n.Source, func(exp sql.Expression) (sql.Expression, error) {
				if _, ok := exp.(*expression.AutoIncrement); ok {
					isAutoInc = true
				}
				return exp, nil
			})
			return false
		default:
			return true
		}
	})

	if err != nil {
		return false, err
	}
	return isAutoInc, nil
}

func updateBatchEditOutput() {
	displayStr := fmt.Sprintf("Rows inserted: %d Rows updated: %d Rows deleted: %d",
		batchEditStats.rowsInserted, batchEditStats.rowsUpdated, batchEditStats.rowsDeleted)
	displayStrLen = cli.DeleteAndPrint(displayStrLen, displayStr)
	batchEditStats.unprintedEdits = 0
}

// Updates the batch insert stats with the results of an INSERT, UPDATE, or DELETE statement.
func mergeResultIntoStats(statement sqlparser.Statement, rowIter sql.RowIter, s *stats) error {
	switch statement.(type) {
	case *sqlparser.Insert, *sqlparser.Delete, *sqlparser.Update, *sqlparser.Load:
		break
	default:
		return nil
	}

	for {
		row, err := rowIter.Next()
		if err == io.EOF {
			return nil
		} else if err != nil {
			return err
		} else {
			okResult := row[0].(sql.OkResult)
			s.unflushedEdits += int(okResult.RowsAffected)
			s.unprintedEdits += int(okResult.RowsAffected)
			switch statement.(type) {
			case *sqlparser.Insert:
				s.rowsInserted += int(okResult.RowsAffected)
			case *sqlparser.Delete:
				s.rowsDeleted += int(okResult.RowsAffected)
			case *sqlparser.Update:
				s.rowsUpdated += int(okResult.RowsAffected)
			}
		}
	}
}

type sqlEngine struct {
	dbs            map[string]dsqle.SqlDatabase
	sess           *dsess.DoltSession
	contextFactory func(ctx context.Context) (*sql.Context, error)
	engine         *sqle.Engine
	resultFormat   resultFormat
}

var ErrDBNotFoundKind = errors.NewKind("database '%s' not found")

// sqlEngine packages up the context necessary to run sql queries against sqle.
func newSqlEngine(ctx context.Context, wg *sync.WaitGroup, config config.ReadWriteConfig, mrEnv *env.MultiRepoEnv, format resultFormat, initialDb string, dbs ...dsqle.SqlDatabase) (*sqlEngine, error) {
	au := new(auth.None)

	parallelism := runtime.GOMAXPROCS(0)

	infoDB := information_schema.NewInformationSchemaDatabase()
	all := append(dsqleDBsAsSqlDBs(dbs), infoDB)

	pro, err := dsqle.NewDoltDatabaseProvider(ctx, wg, config, mrEnv, cli.CliOut, all...)
	if err != nil {
		return nil, err
	}

	engine := sqle.New(analyzer.NewBuilder(pro).WithParallelism(parallelism).Build(), &sqle.Config{Auth: au})

	if dbg, ok := os.LookupEnv("DOLT_SQL_DEBUG_LOG"); ok && strings.ToLower(dbg) == "true" {
		engine.Analyzer.Debug = true
		if verbose, ok := os.LookupEnv("DOLT_SQL_DEBUG_LOG_VERBOSE"); ok && strings.ToLower(verbose) == "true" {
			engine.Analyzer.Verbose = true
		}
	}

	nameToDB := make(map[string]dsqle.SqlDatabase)
	var dbStates []dsess.InitialDbState
	for _, db := range dbs {
		nameToDB[db.Name()] = db

		dbState, err := dsqle.GetInitialDBState(ctx, db)
		if err != nil {
			return nil, err
		}

		dbStates = append(dbStates, dbState)
	}

	sess, err := dsess.NewDoltSession(sql.NewEmptyContext(), sql.NewBaseSession(), pro, config, dbStates...)
	if err != nil {
		return nil, err
	}

	// this is overwritten only for server sessions
	for _, db := range dbs {
		db.DbData().Ddb.SetCommitHookLogger(ctx, cli.CliOut)
	}

	// TODO: this should just be the session default like it is with MySQL
	err = sess.SetSessionVariable(sql.NewContext(ctx), sql.AutoCommitSessionVar, true)
	if err != nil {
		return nil, err
	}

	return &sqlEngine{
		dbs:            nameToDB,
		sess:           sess,
		contextFactory: newSqlContext(sess, initialDb),
		engine:         engine,
		resultFormat:   format,
	}, nil
}

func newSqlContext(sess *dsess.DoltSession, initialDb string) func(ctx context.Context) (*sql.Context, error) {
	return func(ctx context.Context) (*sql.Context, error) {
		sqlCtx := sql.NewContext(ctx,
			sql.WithSession(sess),
			sql.WithTracer(tracing.Tracer(ctx)))

		// If the session was already updated with a database then continue using it in the new session. Otherwise
		// use the initial one.
		if sessionDB := sess.GetCurrentDatabase(); sessionDB != "" {
			sqlCtx.SetCurrentDatabase(sessionDB)
		} else {

			sqlCtx.SetCurrentDatabase(initialDb)
		}

		return sqlCtx, nil
	}
}

func dbsAsDSQLDBs(dbs []sql.Database) []dsqle.Database {
	dsqlDBs := make([]dsqle.Database, 0, len(dbs))

	for _, db := range dbs {
		dsqlDB, ok := db.(dsqle.Database)

		if ok {
			dsqlDBs = append(dsqlDBs, dsqlDB)
		}
	}

	return dsqlDBs
}

func dsqleDBsAsSqlDBs(dbs []dsqle.SqlDatabase) []sql.Database {
	sqlDbs := make([]sql.Database, 0, len(dbs))
	for _, db := range dbs {
		sqlDbs = append(sqlDbs, db)
	}
	return sqlDbs
}

func getDbState(ctx context.Context, db dsqle.Database, mrEnv env.MultiRepoEnv) (dsess.InitialDbState, error) {
	var dEnv *env.DoltEnv
	mrEnv.Iter(func(name string, de *env.DoltEnv) (stop bool, err error) {
		if name == db.Name() {
			dEnv = de
			return true, nil
		}
		return false, nil
	})

	if dEnv == nil {
		return dsess.InitialDbState{}, fmt.Errorf("Couldn't find environment for database %s", db.Name())
	}

	head := dEnv.RepoStateReader().CWBHeadSpec()
	headCommit, err := dEnv.DoltDB.Resolve(ctx, head, dEnv.RepoStateReader().CWBHeadRef())
	if err != nil {
		return dsess.InitialDbState{}, err
	}

	ws, err := dEnv.WorkingSet(ctx)
	if err != nil {
		return dsess.InitialDbState{}, err
	}

	return dsess.InitialDbState{
		Db:         db,
		HeadCommit: headCommit,
		WorkingSet: ws,
		DbData:     dEnv.DbData(),
		Remotes:    dEnv.RepoState.Remotes,
	}, nil
}

func (se *sqlEngine) iterDBs(cb func(name string, db dsqle.SqlDatabase) (stop bool, err error)) error {
	for name, db := range se.dbs {
		stop, err := cb(name, db)

		if err != nil {
			return err
		}

		if stop {
			break
		}
	}

	return nil
}

func (se *sqlEngine) getRoots(sqlCtx *sql.Context) (map[string]*doltdb.RootValue, error) {
	newRoots := make(map[string]*doltdb.RootValue)
	for name, db := range se.dbs {
		var err error
		newRoots[name], err = db.GetRoot(sqlCtx)

		if err != nil {
			return nil, err
		}
	}

	return newRoots, nil
}

func (se *sqlEngine) newContext(ctx context.Context) (*sql.Context, error) {
	return se.contextFactory(ctx)
}

// Execute a SQL statement and return values for printing.
func (se *sqlEngine) query(ctx *sql.Context, query string) (sql.Schema, sql.RowIter, error) {
	return se.engine.Query(ctx, query)
}

func (se *sqlEngine) dbddl(ctx *sql.Context, dbddl *sqlparser.DBDDL, query string) (sql.Schema, sql.RowIter, error) {
	action := strings.ToLower(dbddl.Action)
	var rowIter sql.RowIter = nil
	var err error = nil

	if action != sqlparser.CreateStr && action != sqlparser.DropStr {
		return nil, nil, fmt.Errorf("Unhandled DBDDL action %v in query %v", action, query)
	}

	if action == sqlparser.DropStr {
		// Should not be allowed to delete repo name and information schema
		if dbddl.DBName == information_schema.InformationSchemaDatabaseName {
			return nil, nil, fmt.Errorf("DROP DATABASE isn't supported for database %s", information_schema.InformationSchemaDatabaseName)
		}
	}

	sch, rowIter, err := se.query(ctx, query)

	if rowIter != nil {
		err = rowIter.Close(ctx)
		if err != nil {
			return nil, nil, err
		}
	}

	if err != nil {
		return nil, nil, err
	}

	return sch, nil, nil
}

// Executes a SQL DDL statement (create, update, etc.). Updates the new root value in
// the sqlEngine if necessary.
func (se *sqlEngine) ddl(ctx *sql.Context, ddl *sqlparser.DDL, query string) (sql.Schema, sql.RowIter, error) {
	switch ddl.Action {
	case sqlparser.CreateStr, sqlparser.DropStr, sqlparser.AlterStr, sqlparser.RenameStr, sqlparser.TruncateStr:
		_, ri, err := se.query(ctx, query)
		if err == nil {
			for _, err = ri.Next(); err == nil; _, err = ri.Next() {
			}
			if err == io.EOF {
				err = ri.Close(ctx)
			} else {
				closeErr := ri.Close(ctx)
				if closeErr != nil {
					err = errhand.BuildDError("error while executing ddl").AddCause(err).AddCause(closeErr).Build()
				}
			}
		}
		return nil, nil, err
	default:
		return nil, nil, fmt.Errorf("Unhandled DDL action %v in query %v", ddl.Action, query)
	}
}<|MERGE_RESOLUTION|>--- conflicted
+++ resolved
@@ -163,13 +163,8 @@
 // Exec executes the command
 // Unlike other commands, sql doesn't set a new working root directly, as the SQL layer updates the working set as
 // necessary when committing work.
-<<<<<<< HEAD
 func (cmd SqlCmd) Exec(ctx context.Context, wg *sync.WaitGroup, commandStr string, args []string, dEnv *env.DoltEnv) int {
-	ap := cmd.createArgParser()
-=======
-func (cmd SqlCmd) Exec(ctx context.Context, commandStr string, args []string, dEnv *env.DoltEnv) int {
 	ap := cmd.ArgParser()
->>>>>>> eec434b5
 	help, usage := cli.HelpAndUsagePrinters(cli.GetCommandDocumentation(commandStr, sqlDocs, ap))
 
 	apr := cli.ParseArgsOrDie(ap, args, help)
