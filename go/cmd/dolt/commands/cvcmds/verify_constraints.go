--- conflicted
+++ resolved
@@ -69,13 +69,8 @@
 	return ap
 }
 
-<<<<<<< HEAD
 func (cmd VerifyConstraintsCmd) Exec(ctx context.Context, wg *sync.WaitGroup, commandStr string, args []string, dEnv *env.DoltEnv) int {
-	ap := cmd.createArgParser()
-=======
-func (cmd VerifyConstraintsCmd) Exec(ctx context.Context, commandStr string, args []string, dEnv *env.DoltEnv) int {
 	ap := cmd.ArgParser()
->>>>>>> eec434b5
 	help, _ := cli.HelpAndUsagePrinters(cli.GetCommandDocumentation(commandStr, verifyConstraintsDocs, ap))
 	apr := cli.ParseArgsOrDie(ap, args, help)
 
