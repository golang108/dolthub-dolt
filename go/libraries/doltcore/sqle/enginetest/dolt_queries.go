// Copyright 2021 Dolthub, Inc.
//
// Licensed under the Apache License, Version 2.0 (the "License");
// you may not use this file except in compliance with the License.
// You may obtain a copy of the License at
//
//     http://www.apache.org/licenses/LICENSE-2.0
//
// Unless required by applicable law or agreed to in writing, software
// distributed under the License is distributed on an "AS IS" BASIS,
// WITHOUT WARRANTIES OR CONDITIONS OF ANY KIND, either express or implied.
// See the License for the specific language governing permissions and
// limitations under the License.

package enginetest

import (
	"fmt"
	"strings"

	"github.com/dolthub/go-mysql-server/enginetest/queries"
	"github.com/dolthub/go-mysql-server/sql"

	"github.com/dolthub/dolt/go/libraries/doltcore/sqle"
	"github.com/dolthub/dolt/go/libraries/doltcore/sqle/dfunctions"
	"github.com/dolthub/dolt/go/libraries/doltcore/sqle/dsess"
)

var ShowCreateTableAsOfScriptTest = queries.ScriptTest{
	Name: "Show create table as of",
	SetUpScript: []string{
		"set @Commit0 = hashof('main');",
		"create table a (pk int primary key, c1 int);",
		"set @Commit1 = dolt_commit('-am', 'creating table a');",
		"alter table a add column c2 text;",
		"set @Commit2 = dolt_commit('-am', 'adding column c2');",
		"alter table a drop column c1;",
		"alter table a add constraint unique_c2 unique(c2);",
		"set @Commit3 = dolt_commit('-am', 'dropping column c1');",
	},
	Assertions: []queries.ScriptTestAssertion{
		{
			Query:       "show create table a as of @Commit0;",
			ExpectedErr: sql.ErrTableNotFound,
		},
		{
			Query: "show create table a as of @Commit1;",
			Expected: []sql.Row{
				{"a", "CREATE TABLE `a` (\n" +
					"  `pk` int NOT NULL,\n" +
					"  `c1` int,\n" +
					"  PRIMARY KEY (`pk`)\n" +
					") ENGINE=InnoDB DEFAULT CHARSET=utf8mb4 COLLATE=utf8mb4_0900_bin",
				},
			},
		},
		{
			Query: "show create table a as of @Commit2;",
			Expected: []sql.Row{
				{"a", "CREATE TABLE `a` (\n" +
					"  `pk` int NOT NULL,\n" +
					"  `c1` int,\n" +
					"  `c2` text,\n" +
					"  PRIMARY KEY (`pk`)\n" +
					") ENGINE=InnoDB DEFAULT CHARSET=utf8mb4 COLLATE=utf8mb4_0900_bin",
				},
			},
		},
		{
			Query: "show create table a as of @Commit3;",
			Expected: []sql.Row{
				{"a", "CREATE TABLE `a` (\n" +
					"  `pk` int NOT NULL,\n" +
					"  `c2` text,\n" +
					"  PRIMARY KEY (`pk`),\n" +
					"  UNIQUE KEY `c2` (`c2`)\n" +
					") ENGINE=InnoDB DEFAULT CHARSET=utf8mb4 COLLATE=utf8mb4_0900_bin",
				},
			},
		},
	},
}

var DescribeTableAsOfScriptTest = queries.ScriptTest{
	Name: "Describe table as of",
	SetUpScript: []string{
		"set @Commit0 = dolt_commit('--allow-empty', '-m', 'before creating table a');",
		"create table a (pk int primary key, c1 int);",
		"set @Commit1 = dolt_commit('-am', 'creating table a');",
		"alter table a add column c2 text;",
		"set @Commit2 = dolt_commit('-am', 'adding column c2');",
		"alter table a drop column c1;",
		"set @Commit3 = dolt_commit('-am', 'dropping column c1');",
	},
	Assertions: []queries.ScriptTestAssertion{
		{
			Query:       "describe a as of @Commit0;",
			ExpectedErr: sql.ErrTableNotFound,
		},
		{
			Query: "describe a as of @Commit1;",
			Expected: []sql.Row{
				{"pk", "int", "NO", "PRI", "", ""},
				{"c1", "int", "YES", "", "", ""},
			},
		},
		{
			Query: "describe a as of @Commit2;",
			Expected: []sql.Row{
				{"pk", "int", "NO", "PRI", "", ""},
				{"c1", "int", "YES", "", "", ""},
				{"c2", "text", "YES", "", "", ""},
			},
		},
		{
			Query: "describe a as of @Commit3;",
			Expected: []sql.Row{
				{"pk", "int", "NO", "PRI", "", ""},
				{"c2", "text", "YES", "", "", ""},
			},
		},
	},
}

// DoltScripts are script tests specific to Dolt (not the engine in general), e.g. by involving Dolt functions. Break
// this slice into others with good names as it grows.
var DoltScripts = []queries.ScriptTest{
	{
		Name: "test as of indexed join (https://github.com/dolthub/dolt/issues/2189)",
		SetUpScript: []string{
			"create table a (pk int primary key, c1 int)",
			"insert into a values (1,1), (2,2), (3,3)",
			"select DOLT_COMMIT('-a', '-m', 'first commit')",
			"insert into a values (4,4), (5,5), (6,6)",
			"select DOLT_COMMIT('-a', '-m', 'second commit')",
			"set @second_commit = (select commit_hash from dolt_log order by date desc limit 1)",
			"set @first_commit = (select commit_hash from dolt_log order by date desc limit 1,1)",
		},
		Assertions: []queries.ScriptTestAssertion{
			{
				Query: "select a1.* from a as of @second_commit a1 " +
					"left join a as of @first_commit a2 on a1.pk = a2.pk where a2.pk is null order by 1",
				Expected: []sql.Row{
					{4, 4},
					{5, 5},
					{6, 6},
				},
			},
			{
				Query: "select a1.* from a as of @second_commit a1 " +
					"left join a as of @second_commit a2 on a1.pk = a2.pk where a2.pk is null order by 1",
				Expected: []sql.Row{},
			},
		},
	},
	{
		Name: "Show create table with various keys and constraints",
		SetUpScript: []string{
			"create table t1(a int primary key, b varchar(10) not null default 'abc')",
			"alter table t1 add constraint ck1 check (b like '%abc%')",
			"create index t1b on t1(b)",
			"create table t2(c int primary key, d varchar(10))",
			"alter table t2 add constraint fk1 foreign key (d) references t1 (b)",
			"alter table t2 add constraint t2du unique (d)",
		},
		Assertions: []queries.ScriptTestAssertion{
			{
				Query: "show create table t1",
				Expected: []sql.Row{
					{"t1", "CREATE TABLE `t1` (\n" +
						"  `a` int NOT NULL,\n" +
						"  `b` varchar(10) NOT NULL DEFAULT \"abc\",\n" +
						"  PRIMARY KEY (`a`),\n" +
						"  KEY `t1b` (`b`),\n" +
						"  CONSTRAINT `ck1` CHECK (`b` LIKE \"%abc%\")\n" +
						") ENGINE=InnoDB DEFAULT CHARSET=utf8mb4 COLLATE=utf8mb4_0900_bin"},
				},
			},
			{
				Query: "show create table t2",
				Expected: []sql.Row{
					{"t2", "CREATE TABLE `t2` (\n" +
						"  `c` int NOT NULL,\n" +
						"  `d` varchar(10),\n" +
						"  PRIMARY KEY (`c`),\n" +
						"  UNIQUE KEY `d_0` (`d`),\n" +
						"  CONSTRAINT `fk1` FOREIGN KEY (`d`) REFERENCES `t1` (`b`)\n" +
						") ENGINE=InnoDB DEFAULT CHARSET=utf8mb4 COLLATE=utf8mb4_0900_bin"},
				},
			},
		},
	},
	{
		Name: "Query table with 10K rows ",
		SetUpScript: []string{
			"create table bigTable (pk int primary key, c0 int);",
			makeLargeInsert(10_000),
		},
		Assertions: []queries.ScriptTestAssertion{
			{
				Query: "select count(*) from bigTable;",
				Expected: []sql.Row{
					{int32(10_000)},
				},
			},
			{
				Query: "select * from bigTable order by pk limit 5 offset 9990;",
				Expected: []sql.Row{
					{int64(9990), int64(9990)},
					{int64(9991), int64(9991)},
					{int64(9992), int64(9992)},
					{int64(9993), int64(9993)},
					{int64(9994), int64(9994)},
				},
			},
		},
	},
	{
		Name: "SHOW CREATE PROCEDURE works with Dolt external procedures",
		Assertions: []queries.ScriptTestAssertion{
			{
				Query: "SHOW CREATE PROCEDURE dolt_checkout;",
				Expected: []sql.Row{
					{
						"dolt_checkout",
						"",
						"CREATE PROCEDURE dolt_checkout() SELECT 'External stored procedure defined by mydb';",
						"utf8mb4",
						"utf8mb4_0900_bin",
						"utf8mb4_0900_bin",
					},
				},
			},
		},
	},
}

func makeLargeInsert(sz int) string {
	var sb strings.Builder
	sb.WriteString("insert into bigTable values (0,0)")
	for i := 1; i < sz; i++ {
		sb.WriteString(fmt.Sprintf(",(%d,%d)", i, i))
	}
	sb.WriteString(";")
	return sb.String()
}

// DoltUserPrivTests are tests for Dolt-specific functionality that includes privilege checking logic.
var DoltUserPrivTests = []queries.UserPrivilegeTest{
	{
		Name: "dolt_diff table function privilege checking",
		SetUpScript: []string{
			"CREATE TABLE mydb.test (pk BIGINT PRIMARY KEY);",
			"CREATE TABLE mydb.test2 (pk BIGINT PRIMARY KEY);",
			"SELECT DOLT_COMMIT('-am', 'creating tables test and test2');",
			"INSERT INTO mydb.test VALUES (1);",
			"SELECT DOLT_COMMIT('-am', 'inserting into test');",
			"CREATE USER tester@localhost;",
		},
		Assertions: []queries.UserPrivilegeTestAssertion{
			{
				// Without access to the database, dolt_diff should fail with a database access error
				User:        "tester",
				Host:        "localhost",
				Query:       "SELECT * FROM dolt_diff('test', 'main~', 'main');",
				ExpectedErr: sql.ErrDatabaseAccessDeniedForUser,
			},
			{
				// Grant single-table access to the underlying user table
				User:     "root",
				Host:     "localhost",
				Query:    "GRANT SELECT ON mydb.test TO tester@localhost;",
				Expected: []sql.Row{{sql.NewOkResult(0)}},
			},
			{
				// After granting access to mydb.test, dolt_diff should work
				User:     "tester",
				Host:     "localhost",
				Query:    "SELECT COUNT(*) FROM dolt_diff('test', 'main~', 'main');",
				Expected: []sql.Row{{1}},
			},
			{
				// With access to the db, but not the table, dolt_diff should fail
				User:        "tester",
				Host:        "localhost",
				Query:       "SELECT * FROM dolt_diff('test2', 'main~', 'main');",
				ExpectedErr: sql.ErrPrivilegeCheckFailed,
			},
			{
				// Revoke select on mydb.test
				User:     "root",
				Host:     "localhost",
				Query:    "REVOKE SELECT ON mydb.test from tester@localhost;",
				Expected: []sql.Row{{sql.NewOkResult(0)}},
			},
			{
				// After revoking access, dolt_diff should fail
				User:        "tester",
				Host:        "localhost",
				Query:       "SELECT * FROM dolt_diff('test', 'main~', 'main');",
				ExpectedErr: sql.ErrDatabaseAccessDeniedForUser,
			},
			{
				// Grant multi-table access for all of mydb
				User:     "root",
				Host:     "localhost",
				Query:    "GRANT SELECT ON mydb.* to tester@localhost;",
				Expected: []sql.Row{{sql.NewOkResult(0)}},
			},
			{
				// After granting access to the entire db, dolt_diff should work
				User:     "tester",
				Host:     "localhost",
				Query:    "SELECT COUNT(*) FROM dolt_diff('test', 'main~', 'main');",
				Expected: []sql.Row{{1}},
			},
			{
				// Revoke multi-table access
				User:     "root",
				Host:     "localhost",
				Query:    "REVOKE SELECT ON mydb.* from tester@localhost;",
				Expected: []sql.Row{{sql.NewOkResult(0)}},
			},
			{
				// After revoking access, dolt_diff should fail
				User:        "tester",
				Host:        "localhost",
				Query:       "SELECT * FROM dolt_diff('test', 'main~', 'main');",
				ExpectedErr: sql.ErrDatabaseAccessDeniedForUser,
			},
			{
				// Grant global access to *.*
				User:     "root",
				Host:     "localhost",
				Query:    "GRANT SELECT ON *.* to tester@localhost;",
				Expected: []sql.Row{{sql.NewOkResult(0)}},
			},
			{
				// After granting global access to *.*, dolt_diff should work
				User:     "tester",
				Host:     "localhost",
				Query:    "SELECT COUNT(*) FROM dolt_diff('test', 'main~', 'main');",
				Expected: []sql.Row{{1}},
			},
			{
				// Revoke global access
				User:     "root",
				Host:     "localhost",
				Query:    "REVOKE ALL ON *.* from tester@localhost;",
				Expected: []sql.Row{{sql.NewOkResult(0)}},
			},
			{
				// After revoking global access, dolt_diff should fail
				User:        "tester",
				Host:        "localhost",
				Query:       "SELECT * FROM dolt_diff('test', 'main~', 'main');",
				ExpectedErr: sql.ErrDatabaseAccessDeniedForUser,
			},
		},
	},
}

var HistorySystemTableScriptTests = []queries.ScriptTest{
	{
		Name: "empty table",
		SetUpScript: []string{
			"create table t (n int, c text);",
			"set @Commit1 = dolt_commit('-am', 'creating table t');",
		},
		Assertions: []queries.ScriptTestAssertion{
			{
				Query:    "select count(*) from DOLT_HISTORY_t;",
				Expected: []sql.Row{{0}},
			},
		},
	},
	{
		Name: "keyless table",
		SetUpScript: []string{
			"create table foo1 (n int, de text);",
			"insert into foo1 values (1, 'Ein'), (2, 'Zwei'), (3, 'Drei');",
			"set @Commit1 = dolt_commit('-am', 'inserting into foo1');",

			"update foo1 set de='Eins' where n=1;",
			"set @Commit2 = dolt_commit('-am', 'updating data in foo1');",

			"insert into foo1 values (4, 'Vier');",
			"set @Commit3 = dolt_commit('-am', 'inserting data in foo1');",
		},
		Assertions: []queries.ScriptTestAssertion{
			{
				Query:    "select count(*) from DOLT_HISTORY_foO1;",
				Expected: []sql.Row{{10}},
			},
			{
				Query:    "select n, de from dolt_history_foo1 where commit_hash=@Commit1;",
				Expected: []sql.Row{{1, "Ein"}, {2, "Zwei"}, {3, "Drei"}},
			},
			{
				Query:    "select n, de from dolt_history_Foo1 where commit_hash=@Commit2;",
				Expected: []sql.Row{{1, "Eins"}, {2, "Zwei"}, {3, "Drei"}},
			},
			{
				Query:    "select n, de from dolt_history_foo1 where commit_hash=@Commit3;",
				Expected: []sql.Row{{1, "Eins"}, {2, "Zwei"}, {3, "Drei"}, {4, "Vier"}},
			},
		},
	},
	{
		Name: "primary key table: basic cases",
		SetUpScript: []string{
			"create table foo1 (n int primary key, de text);",
			"insert into foo1 values (1, 'Eins'), (2, 'Zwei'), (3, 'Drei');",
			"set @Commit1 = dolt_commit('-am', 'inserting into foo1');",

			"alter table foo1 add column fr text;",
			"insert into foo1 values (4, 'Vier', 'Quatre');",
			"set @Commit2 = dolt_commit('-am', 'adding column and inserting data in foo1');",

			"update foo1 set fr='Un' where n=1;",
			"set @Commit3 = dolt_commit('-am', 'updating data in foo1');",
		},
		Assertions: []queries.ScriptTestAssertion{
			{
				Query:    "select count(*) from Dolt_History_Foo1;",
				Expected: []sql.Row{{11}},
			},
			{
				Query:    "select n, de, fr from dolt_history_FOO1 where commit_hash = @Commit1;",
				Expected: []sql.Row{{1, "Eins", nil}, {2, "Zwei", nil}, {3, "Drei", nil}},
			},
			{
				Query:    "select n, de, fr from dolt_history_foo1 where commit_hash = @Commit2;",
				Expected: []sql.Row{{1, "Eins", nil}, {2, "Zwei", nil}, {3, "Drei", nil}, {4, "Vier", "Quatre"}},
			},
			{
				Query:    "select n, de, fr from dolt_history_foo1 where commit_hash = @Commit3;",
				Expected: []sql.Row{{1, "Eins", "Un"}, {2, "Zwei", nil}, {3, "Drei", nil}, {4, "Vier", "Quatre"}},
			},
		},
	},
	{
		Name: "primary key table: non-pk schema changes",
		SetUpScript: []string{
			"create table t (pk int primary key, c1 int, c2 text);",
			"insert into t values (1, 2, '3'), (4, 5, '6');",
			"set @Commit1 = DOLT_COMMIT('-am', 'creating table t');",

			"alter table t drop column c2;",
			"set @Commit2 = DOLT_COMMIT('-am', 'dropping column c2');",

			"alter table t rename column c1 to c2;",
			"set @Commit3 = DOLT_COMMIT('-am', 'renaming c1 to c2');",
		},
		Assertions: []queries.ScriptTestAssertion{
			{
				Query:    "select count(*) from dolt_history_t;",
				Expected: []sql.Row{{6}},
			},
			{
				// TODO: Instead of just spot checking the non-existence of c1, it would be useful to be able to
				//       assert the full schema of the result set. ScriptTestAssertion doesn't support that currently,
				//       but the code from QueryTest could be ported over to ScriptTestAssertion.
				Query:       "select c1 from dolt_history_t;",
				ExpectedErr: sql.ErrColumnNotFound,
			},
			{
				Query:    "select pk, c2 from dolt_history_t where commit_hash=@Commit1;",
				Expected: []sql.Row{{1, 2}, {4, 5}},
			},
			{
				Query:    "select pk, c2 from dolt_history_t where commit_hash=@Commit2;",
				Expected: []sql.Row{{1, 2}, {4, 5}},
			},
			{
				Query:    "select pk, c2 from dolt_history_t where commit_hash=@Commit3;",
				Expected: []sql.Row{{1, 2}, {4, 5}},
			},
		},
	},
	{
		Name: "primary key table: rename table",
		SetUpScript: []string{
			"create table t (pk int primary key, c1 int, c2 text);",
			"insert into t values (1, 2, '3'), (4, 5, '6');",
			"set @Commit1 = DOLT_COMMIT('-am', 'creating table t');",

			"alter table t rename to t2;",
			"set @Commit2 = DOLT_COMMIT('-am', 'renaming table to t2');",
		},
		Assertions: []queries.ScriptTestAssertion{
			{
				Query:       "select count(*) from dolt_history_t;",
				ExpectedErr: sql.ErrTableNotFound,
			},
			{
				Query:    "select count(*) from dolt_history_T2;",
				Expected: []sql.Row{{2}},
			},
			{
				Query:    "select pk, c1, c2 from dolt_history_t2 where commit_hash != @Commit1;",
				Expected: []sql.Row{{1, 2, "3"}, {4, 5, "6"}},
			},
		},
	},
	{
		Name: "primary key table: delete and recreate table",
		SetUpScript: []string{
			"create table t (pk int primary key, c1 int, c2 text);",
			"insert into t values (1, 2, '3'), (4, 5, '6');",
			"set @Commit1 = DOLT_COMMIT('-am', 'creating table t');",

			"drop table t;",
			"set @Commit2 = DOLT_COMMIT('-am', 'dropping table t');",

			"create table t (pk int primary key, c1 int);",
			"set @Commit3 = DOLT_COMMIT('-am', 'recreating table t');",
		},
		Assertions: []queries.ScriptTestAssertion{
			{
				// TODO: The history system table processes history in parallel and pulls the rows for the
				//       user table at all commits. This means we can't currently detect when a table was dropped
				//       and if a different table with the same name exists at earlier commits, those results will
				//       be included in the history table. It may make more sense to have history scoped only
				//       to the current instance of the table, which would require changing the history system table
				//       to use something like an iterator approach where it goes back sequentially until it detects
				//       the current table doesn't exist any more and then stop.
				Query:    "select count(*) from dolt_history_t;",
				Expected: []sql.Row{{2}},
			},
		},
	},
}

var MergeScripts = []queries.ScriptTest{
	{
		Name: "DOLT_MERGE ff correctly works with autocommit off",
		SetUpScript: []string{
			"CREATE TABLE test (pk int primary key)",
			"INSERT INTO test VALUES (0),(1),(2);",
			"SET autocommit = 0",
			"SELECT DOLT_COMMIT('-a', '-m', 'Step 1');",
			"SELECT DOLT_CHECKOUT('-b', 'feature-branch')",
			"INSERT INTO test VALUES (3);",
			"UPDATE test SET pk=1000 WHERE pk=0;",
			"SELECT DOLT_COMMIT('-a', '-m', 'this is a ff');",
			"SELECT DOLT_CHECKOUT('main');",
		},
		Assertions: []queries.ScriptTestAssertion{
			{
				// FF-Merge
				Query:    "SELECT DOLT_MERGE('feature-branch')",
				Expected: []sql.Row{{1}},
			},
			{
				Query:    "SELECT * from dolt_status",
				Expected: []sql.Row{},
			},
			{
				Query:    "SELECT DOLT_CHECKOUT('-b', 'new-branch')",
				Expected: []sql.Row{{0}},
			},
			{
				Query:    "INSERT INTO test VALUES (4)",
				Expected: []sql.Row{{sql.NewOkResult(1)}},
			},
		},
	},
	{
		Name: "DOLT_MERGE no-ff correctly works with autocommit off",
		SetUpScript: []string{
			"CREATE TABLE test (pk int primary key)",
			"INSERT INTO test VALUES (0),(1),(2);",
			"SET autocommit = 0",
			"SELECT DOLT_COMMIT('-a', '-m', 'Step 1');",
			"SELECT DOLT_CHECKOUT('-b', 'feature-branch')",
			"INSERT INTO test VALUES (3);",
			"UPDATE test SET pk=1000 WHERE pk=0;",
			"SELECT DOLT_COMMIT('-a', '-m', 'this is a ff');",
			"SELECT DOLT_CHECKOUT('main');",
		},
		Assertions: []queries.ScriptTestAssertion{
			{
				// No-FF-Merge
				Query:    "SELECT DOLT_MERGE('feature-branch', '-no-ff', '-m', 'this is a no-ff')",
				Expected: []sql.Row{{1}},
			},
			{
				Query:    "SELECT * from dolt_status",
				Expected: []sql.Row{},
			},
			{
				Query:    "SELECT COUNT(*) FROM dolt_log",
				Expected: []sql.Row{{5}}, // includes the merge commit created by no-ff and setup commits
			},
			{
				Query:    "select message from dolt_log order by date DESC LIMIT 1;",
				Expected: []sql.Row{{"this is a no-ff"}}, // includes the merge commit created by no-ff
			},
			{
				Query:    "SELECT DOLT_CHECKOUT('-b', 'other-branch')",
				Expected: []sql.Row{{0}},
			},
		},
	},
	{
		Name: "DOLT_MERGE without conflicts correctly works with autocommit off",
		SetUpScript: []string{
			"CREATE TABLE test (pk int primary key)",
			"INSERT INTO test VALUES (0),(1),(2);",
			"SET autocommit = 0",
			"SELECT DOLT_COMMIT('-a', '-m', 'Step 1');",
			"SELECT DOLT_CHECKOUT('-b', 'feature-branch')",
			"INSERT INTO test VALUES (3);",
			"UPDATE test SET pk=1000 WHERE pk=0;",
			"SELECT DOLT_COMMIT('-a', '-m', 'this is a normal commit');",
			"SELECT DOLT_CHECKOUT('main');",
			"INSERT INTO test VALUES (5),(6),(7);",
			"SELECT DOLT_COMMIT('-a', '-m', 'add some more values');",
		},
		Assertions: []queries.ScriptTestAssertion{
			{
				Query:    "SELECT DOLT_MERGE('feature-branch', '-m', 'this is a merge')",
				Expected: []sql.Row{{1}},
			},
			{
				Query:    "SELECT COUNT(*) from dolt_status",
				Expected: []sql.Row{{1}},
			},
			{
				Query:    "SELECT COUNT(*) FROM dolt_log",
				Expected: []sql.Row{{4}},
			},
			{
				Query:    "select message from dolt_log order by date DESC LIMIT 1;",
				Expected: []sql.Row{{"add some more values"}},
			},
			{
				Query:       "SELECT DOLT_CHECKOUT('-b', 'other-branch')",
				ExpectedErr: dsess.ErrWorkingSetChanges,
			},
		},
	},
	{
		Name: "DOLT_MERGE with conflicts can be correctly resolved when autocommit is off",
		SetUpScript: []string{
			"CREATE TABLE test (pk int primary key, val int)",
			"INSERT INTO test VALUES (0, 0)",
			"SET autocommit = 0",
			"SELECT DOLT_COMMIT('-a', '-m', 'Step 1');",
			"SELECT DOLT_CHECKOUT('-b', 'feature-branch')",
			"INSERT INTO test VALUES (1, 1);",
			"UPDATE test SET val=1000 WHERE pk=0;",
			"SELECT DOLT_COMMIT('-a', '-m', 'this is a normal commit');",
			"SELECT DOLT_CHECKOUT('main');",
			"UPDATE test SET val=1001 WHERE pk=0;",
			"SELECT DOLT_COMMIT('-a', '-m', 'update a value');",
		},
		Assertions: []queries.ScriptTestAssertion{
			{
				Query:    "SELECT DOLT_MERGE('feature-branch', '-m', 'this is a merge')",
				Expected: []sql.Row{{0}},
			},
			{
				Query:    "SELECT * from dolt_status",
				Expected: []sql.Row{{"test", true, "modified"}, {"test", false, "conflict"}},
			},
			{
				Query:    "SELECT COUNT(*) FROM dolt_log",
				Expected: []sql.Row{{4}},
			},
			{
				Query:    "select message from dolt_log order by date DESC LIMIT 1;",
				Expected: []sql.Row{{"update a value"}},
			},
			{
				Query:       "SELECT DOLT_CHECKOUT('-b', 'other-branch')",
				ExpectedErr: dsess.ErrWorkingSetChanges,
			},
			{
				Query:    "SELECT COUNT(*) FROM dolt_conflicts",
				Expected: []sql.Row{{1}},
			},
			{
				Query:    "DELETE FROM dolt_conflicts_test",
				Expected: []sql.Row{{sql.NewOkResult(1)}},
			},
			{
				Query:    "commit",
				Expected: []sql.Row{},
			},
			{
				Query:    "SELECT * from test ORDER BY pk",
				Expected: []sql.Row{{0, 1001}, {1, 1}},
			},
		},
	},
	{
		Name: "DOLT_MERGE ff & squash correctly works with autocommit off",
		SetUpScript: []string{
			"CREATE TABLE test (pk int primary key)",
			"INSERT INTO test VALUES (0),(1),(2);",
			"SET autocommit = 0",
			"SELECT DOLT_COMMIT('-a', '-m', 'Step 1');",
			"SELECT DOLT_CHECKOUT('-b', 'feature-branch')",
			"INSERT INTO test VALUES (3);",
			"UPDATE test SET pk=1000 WHERE pk=0;",
			"SELECT DOLT_COMMIT('-a', '-m', 'this is a ff');",
			"SELECT DOLT_CHECKOUT('main');",
		},
		Assertions: []queries.ScriptTestAssertion{
			{
				Query:    "SELECT DOLT_MERGE('feature-branch', '--squash')",
				Expected: []sql.Row{{1}},
			},
			{
				Query:    "SELECT count(*) from dolt_status",
				Expected: []sql.Row{{1}},
			},
			{
				Query:    "SELECT COUNT(*) FROM dolt_log",
				Expected: []sql.Row{{3}},
			},
			{
				Query:    "SELECT * FROM test order by pk",
				Expected: []sql.Row{{1}, {2}, {3}, {1000}},
			},
		},
	},
	{
		Name: "DOLT_MERGE ff & squash with a checkout in between",
		SetUpScript: []string{
			"CREATE TABLE test (pk int primary key)",
			"INSERT INTO test VALUES (0),(1),(2);",
			"SET autocommit = 0",
			"SELECT DOLT_COMMIT('-a', '-m', 'Step 1');",
			"SELECT DOLT_CHECKOUT('-b', 'feature-branch')",
			"INSERT INTO test VALUES (3);",
			"UPDATE test SET pk=1000 WHERE pk=0;",
			"SELECT DOLT_COMMIT('-a', '-m', 'this is a ff');",
			"SELECT DOLT_CHECKOUT('main');",
		},
		Assertions: []queries.ScriptTestAssertion{
			{
				Query:    "SELECT DOLT_MERGE('feature-branch', '--squash')",
				Expected: []sql.Row{{1}},
			},
			{
				Query:       "SELECT DOLT_CHECKOUT('-b', 'other')",
				ExpectedErr: dsess.ErrWorkingSetChanges,
			},
			{
				Query:    "SELECT * FROM test order by pk",
				Expected: []sql.Row{{1}, {2}, {3}, {1000}},
			},
		},
	},
	{
		Name: "DOLT_MERGE ff",
		SetUpScript: []string{
			"CREATE TABLE test (pk int primary key)",
			"INSERT INTO test VALUES (0),(1),(2);",
			"SELECT DOLT_COMMIT('-a', '-m', 'Step 1');",
			"SELECT DOLT_CHECKOUT('-b', 'feature-branch')",
			"INSERT INTO test VALUES (3);",
			"UPDATE test SET pk=1000 WHERE pk=0;",
			"SELECT DOLT_COMMIT('-a', '-m', 'this is a ff');",
			"SELECT DOLT_CHECKOUT('main');",
		},
		Assertions: []queries.ScriptTestAssertion{
			{
				// FF-Merge
				Query:    "SELECT DOLT_MERGE('feature-branch')",
				Expected: []sql.Row{{1}},
			},
			{
				Query:    "SELECT * from dolt_status",
				Expected: []sql.Row{},
			},
			{
				Query:    "SELECT DOLT_CHECKOUT('-b', 'new-branch')",
				Expected: []sql.Row{{0}},
			},
			{
				Query:    "INSERT INTO test VALUES (4)",
				Expected: []sql.Row{{sql.NewOkResult(1)}},
			},
		},
	},
	{
		Name: "DOLT_MERGE no-ff",
		SetUpScript: []string{
			"CREATE TABLE test (pk int primary key)",
			"INSERT INTO test VALUES (0),(1),(2);",
			"SELECT DOLT_COMMIT('-a', '-m', 'Step 1');",
			"SELECT DOLT_CHECKOUT('-b', 'feature-branch')",
			"INSERT INTO test VALUES (3);",
			"UPDATE test SET pk=1000 WHERE pk=0;",
			"SELECT DOLT_COMMIT('-a', '-m', 'this is a ff');",
			"SELECT DOLT_CHECKOUT('main');",
		},
		Assertions: []queries.ScriptTestAssertion{
			{
				// No-FF-Merge
				Query:    "SELECT DOLT_MERGE('feature-branch', '-no-ff', '-m', 'this is a no-ff')",
				Expected: []sql.Row{{1}},
			},
			{
				Query:    "SELECT * from dolt_status",
				Expected: []sql.Row{},
			},
			{
				Query:    "SELECT COUNT(*) FROM dolt_log",
				Expected: []sql.Row{{5}}, // includes the merge commit created by no-ff and setup commits
			},
			{
				Query:    "select message from dolt_log order by date DESC LIMIT 1;",
				Expected: []sql.Row{{"this is a no-ff"}}, // includes the merge commit created by no-ff
			},
			{
				Query:    "SELECT DOLT_CHECKOUT('-b', 'other-branch')",
				Expected: []sql.Row{{0}},
			},
		},
	},
	{
		Name: "DOLT_MERGE with no conflicts works",
		SetUpScript: []string{
			"CREATE TABLE test (pk int primary key)",
			"INSERT INTO test VALUES (0),(1),(2);",
			"SELECT DOLT_COMMIT('-a', '-m', 'Step 1');",
			"SELECT DOLT_CHECKOUT('-b', 'feature-branch')",
			"INSERT INTO test VALUES (3);",
			"UPDATE test SET pk=1000 WHERE pk=0;",
			"SELECT DOLT_COMMIT('-a', '-m', 'this is a normal commit');",
			"SELECT DOLT_CHECKOUT('main');",
			"INSERT INTO test VALUES (5),(6),(7);",
			"SELECT DOLT_COMMIT('-a', '-m', 'add some more values');",
		},
		Assertions: []queries.ScriptTestAssertion{
			{
				Query:    "SELECT DOLT_MERGE('feature-branch', '-m', 'this is a merge')",
				Expected: []sql.Row{{1}},
			},
			{
				Query:    "SELECT COUNT(*) from dolt_status",
				Expected: []sql.Row{{1}},
			},
			{
				Query:    "SELECT COUNT(*) FROM dolt_log",
				Expected: []sql.Row{{4}},
			},
			{
				Query:    "select message from dolt_log order by date DESC LIMIT 1;",
				Expected: []sql.Row{{"add some more values"}},
			},
			{
				Query:    "SELECT DOLT_CHECKOUT('-b', 'other-branch')",
				Expected: []sql.Row{{0}},
			},
		},
	},
	{
		Name: "DOLT_MERGE with conflict is queryable and committable with dolt_allow_commit_conflicts on",
		SetUpScript: []string{
			"CREATE TABLE test (pk int primary key, val int)",
			"INSERT INTO test VALUES (0, 0)",
			"SELECT DOLT_COMMIT('-a', '-m', 'Step 1');",
			"SELECT DOLT_CHECKOUT('-b', 'feature-branch')",
			"INSERT INTO test VALUES (1, 1);",
			"UPDATE test SET val=1000 WHERE pk=0;",
			"SELECT DOLT_COMMIT('-a', '-m', 'this is a normal commit');",
			"SELECT DOLT_CHECKOUT('main');",
			"UPDATE test SET val=1001 WHERE pk=0;",
			"SELECT DOLT_COMMIT('-a', '-m', 'update a value');",
			"set dolt_allow_commit_conflicts = on",
		},
		Assertions: []queries.ScriptTestAssertion{
			{
				Query:    "SELECT DOLT_MERGE('feature-branch')",
				Expected: []sql.Row{{0}},
			},
			{
				Query:    "SELECT count(*) from dolt_conflicts_test",
				Expected: []sql.Row{{1}},
			},
			{
				Query:    "SELECT DOLT_MERGE('--abort')",
				Expected: []sql.Row{{1}},
			},
			{
				Query:    "SELECT * FROM test",
				Expected: []sql.Row{{0, 1001}},
			},
			{
				Query:    "SELECT count(*) from dolt_conflicts_test",
				Expected: []sql.Row{{0}},
			},
			{
				Query:    "SELECT count(*) from dolt_status",
				Expected: []sql.Row{{0}},
			},
			{
				Query:    "SET dolt_allow_commit_conflicts = 0",
				Expected: []sql.Row{{}},
			},
			{
				Query:          "SELECT DOLT_MERGE('feature-branch')",
				ExpectedErrStr: dsess.ErrUnresolvedConflictsCommit.Error(),
			},
			{
				Query:    "SELECT count(*) from dolt_conflicts_test", // transaction has been rolled back, 0 results
				Expected: []sql.Row{{0}},
			},
		},
	},
	{
		Name: "DOLT_MERGE with conflicts can be aborted when autocommit is off",
		SetUpScript: []string{
			"CREATE TABLE test (pk int primary key, val int)",
			"INSERT INTO test VALUES (0, 0)",
			"SET autocommit = 0",
			"SELECT DOLT_COMMIT('-a', '-m', 'Step 1');",
			"SELECT DOLT_CHECKOUT('-b', 'feature-branch')",
			"INSERT INTO test VALUES (1, 1);",
			"UPDATE test SET val=1000 WHERE pk=0;",
			"SELECT DOLT_COMMIT('-a', '-m', 'this is a normal commit');",
			"SELECT DOLT_CHECKOUT('main');",
			"UPDATE test SET val=1001 WHERE pk=0;",
			"SELECT DOLT_COMMIT('-a', '-m', 'update a value');",
		},
		Assertions: []queries.ScriptTestAssertion{
			{
				Query:    "SELECT DOLT_MERGE('feature-branch', '-m', 'this is a merge')",
				Expected: []sql.Row{{0}},
			},
			{
				Query:    "SELECT * from dolt_status",
				Expected: []sql.Row{{"test", true, "modified"}, {"test", false, "conflict"}},
			},
			{
				Query:    "SELECT COUNT(*) FROM dolt_conflicts",
				Expected: []sql.Row{{1}},
			},
			{
				Query:    "SELECT DOLT_MERGE('--abort')",
				Expected: []sql.Row{{1}},
			},
			{
				Query:    "SELECT * from dolt_status",
				Expected: []sql.Row{},
			},
			{
				Query:    "SELECT COUNT(*) FROM dolt_log",
				Expected: []sql.Row{{4}},
			},
			{
				Query:    "SELECT * FROM test ORDER BY pk",
				Expected: []sql.Row{{0, 1001}},
			},
			{
				Query:    "SELECT DOLT_CHECKOUT('-b', 'other-branch')",
				Expected: []sql.Row{{0}},
			},
		},
	},
	{
		Name: "DOLT_MERGE complains when a merge overrides local changes",
		SetUpScript: []string{
			"CREATE TABLE test (pk int primary key, val int)",
			"INSERT INTO test VALUES (0, 0)",
			"SET autocommit = 0",
			"SELECT DOLT_COMMIT('-a', '-m', 'Step 1');",
			"SELECT DOLT_CHECKOUT('-b', 'feature-branch')",
			"INSERT INTO test VALUES (1, 1);",
			"UPDATE test SET val=1000 WHERE pk=0;",
			"SELECT DOLT_COMMIT('-a', '-m', 'this is a normal commit');",
			"SELECT DOLT_CHECKOUT('main');",
			"UPDATE test SET val=1001 WHERE pk=0;",
		},
		Assertions: []queries.ScriptTestAssertion{
			{
				Query:       "SELECT DOLT_MERGE('feature-branch', '-m', 'this is a merge')",
				ExpectedErr: dfunctions.ErrUncommittedChanges,
			},
		},
	},
	{
		Name: "Drop and add primary key on two branches converges to same schema",
		SetUpScript: []string{
			"create table t1 (i int);",
			"call dolt_commit('-am', 't1 table')",
			"call dolt_checkout('-b', 'b1')",
			"alter table t1 add primary key(i)",
			"alter table t1 drop primary key",
			"alter table t1 add primary key(i)",
			"alter table t1 drop primary key",
			"alter table t1 add primary key(i)",
			"call dolt_commit('-am', 'b1 primary key changes')",
			"call dolt_checkout('main')",
			"alter table t1 add primary key(i)",
			"call dolt_commit('-am', 'main primary key change')",
		},
		Assertions: []queries.ScriptTestAssertion{
			{
				Query:    "call dolt_merge('b1')",
				Expected: []sql.Row{{1}},
			},
			{
				Query:    "select count(*) from dolt_conflicts",
				Expected: []sql.Row{{0}},
			},
		},
	},
	{
		Name: "merging branches into a constraint violated head. Any new violations are appended",
		SetUpScript: []string{
			"CREATE table parent (pk int PRIMARY KEY, col1 int);",
			"CREATE table child (pk int PRIMARY KEY, parent_fk int, FOREIGN KEY (parent_fk) REFERENCES parent(pk));",
			"CREATE table other (pk int);",
			"INSERT INTO parent VALUES (1, 1), (2, 2);",
			"CALL DOLT_COMMIT('-am', 'setup');",
			"CALL DOLT_BRANCH('branch1');",
			"CALL DOLT_BRANCH('branch2');",
		},
		Assertions: []queries.ScriptTestAssertion{
			{
				// we need dolt_force_transaction_commit because we want to
				// transaction commit constraint violations that occur as a
				// result of a merge.
				Query:    "set autocommit = off, dolt_force_transaction_commit = on",
				Expected: []sql.Row{{}},
			},
			{
				Query:    "DELETE FROM parent where pk = 1;",
				Expected: []sql.Row{{sql.NewOkResult(1)}},
			},
			{
				Query:            "CALL DOLT_COMMIT('-am', 'delete parent 1');",
				SkipResultsCheck: true,
			},
			{
				Query:    "CALL DOLT_CHECKOUT('branch1');",
				Expected: []sql.Row{{0}},
			},
			{
				Query:    "INSERT INTO CHILD VALUES (1, 1);",
				Expected: []sql.Row{{sql.NewOkResult(1)}},
			},
			{
				Query:            "CALL DOLT_COMMIT('-am', 'insert child of parent 1');",
				SkipResultsCheck: true,
			},
			{
				Query:    "CALL DOLT_CHECKOUT('main');",
				Expected: []sql.Row{{0}},
			},
			{
				Query:    "CALL DOLT_MERGE('branch1');",
				Expected: []sql.Row{{0}},
			},
			{
				Query:    "SELECT violation_type, pk, parent_fk from dolt_constraint_violations_child;",
				Expected: []sql.Row{{"foreign key", 1, 1}},
			},
			{
				Query:    "COMMIT;",
				Expected: []sql.Row{},
			},
			{
				Query:          "CALL DOLT_COMMIT('-am', 'commit constraint violations');",
				ExpectedErrStr: "error: the table(s) child has constraint violations",
			},
			{
				Query:            "CALL DOLT_COMMIT('-afm', 'commit constraint violations');",
				SkipResultsCheck: true,
			},
			{
				Query:    "CALL DOLT_BRANCH('branch3');",
				Expected: []sql.Row{{0}},
			},
			{
				Query:    "DELETE FROM parent where pk = 2;",
				Expected: []sql.Row{{sql.NewOkResult(1)}},
			},
			{
				Query:            "CALL DOLT_COMMIT('-afm', 'remove parent 2');",
				SkipResultsCheck: true,
			},
			{
				Query:    "CALL DOLT_CHECKOUT('branch2');",
				Expected: []sql.Row{{0}},
			},
			{
				Query:    "INSERT INTO OTHER VALUES (1);",
				Expected: []sql.Row{{sql.NewOkResult(1)}},
			},
			{
				Query:            "CALL DOLT_COMMIT('-am', 'non-fk insert');",
				SkipResultsCheck: true,
			},
			{
				Query:    "CALL DOLT_CHECKOUT('main');",
				Expected: []sql.Row{{0}},
			},
			{
				Query:    "CALL DOLT_MERGE('branch2');",
				Expected: []sql.Row{{0}},
			},
			{
				Query:    "SELECT violation_type, pk, parent_fk from dolt_constraint_violations_child;",
				Expected: []sql.Row{{"foreign key", 1, 1}},
			},
			{
				Query:    "COMMIT;",
				Expected: []sql.Row{},
			},
			{
				Query:          "CALL DOLT_COMMIT('-am', 'commit non-conflicting merge');",
				ExpectedErrStr: "error: the table(s) child has constraint violations",
			},
			{
				Query:            "CALL DOLT_COMMIT('-afm', 'commit non-conflicting merge');",
				SkipResultsCheck: true,
			},
			{
				Query:    "CALL DOLT_CHECKOUT('branch3');",
				Expected: []sql.Row{{0}},
			},
			{
				Query:    "INSERT INTO CHILD VALUES (2, 2);",
				Expected: []sql.Row{{sql.NewOkResult(1)}},
			},
			{
				Query:            "CALL DOLT_COMMIT('-afm', 'add child of parent 2');",
				SkipResultsCheck: true,
			},
			{
				Query:    "CALL DOLT_CHECKOUT('main');",
				Expected: []sql.Row{{0}},
			},
			{
				Query:    "CALL DOLT_MERGE('branch3');",
				Expected: []sql.Row{{0}},
			},
			{
				Query:    "SELECT violation_type, pk, parent_fk from dolt_constraint_violations_child;",
				Expected: []sql.Row{{"foreign key", 1, 1}, {"foreign key", 2, 2}},
			},
		},
	},
	{
		Name: "conflicting merge aborts when conflicts and violations already exist",
		SetUpScript: []string{
			"CREATE table parent (pk int PRIMARY KEY, col1 int);",
			"CREATE table child (pk int PRIMARY KEY, parent_fk int, FOREIGN KEY (parent_fk) REFERENCES parent(pk));",
			"INSERT INTO parent VALUES (1, 1), (2, 1);",
			"CALL DOLT_COMMIT('-am', 'create table with data');",
			"CALL DOLT_BRANCH('other');",
			"CALL DOLT_BRANCH('other2');",
			"UPDATE parent SET col1 = 2 where pk = 1;",
			"DELETE FROM parent where pk = 2;",
			"CALL DOLT_COMMIT('-am', 'updating col1 to 2 and remove pk = 2');",
			"CALL DOLT_CHECKOUT('other');",
			"UPDATE parent SET col1 = 3 where pk = 1;",
			"INSERT into child VALUEs (1, 2);",
			"CALL DOLT_COMMIT('-am', 'updating col1 to 3 and adding child of pk 2');",
			"CALL DOLT_CHECKOUT('other2')",
			"UPDATE parent SET col1 = 4 where pk = 1",
			"CALL DOLT_COMMIT('-am', 'updating col1 to 4');",
			"CALL DOLT_CHECKOUT('main');",
		},
		Assertions: []queries.ScriptTestAssertion{
			{
				Query:    "SET dolt_force_transaction_commit = 1",
				Expected: []sql.Row{{}},
			},
			{
				Query:    "CALL DOLT_MERGE('other');",
				Expected: []sql.Row{{0}},
			},
			{
				Query:    "SELECT * from parent;",
				Expected: []sql.Row{{1, 2}},
			},
			{
				Query:    "SELECT * from child;",
				Expected: []sql.Row{{1, 2}},
			},
			{
				Query:    "SELECT base_col1, base_pk, our_col1, our_pk, their_col1, their_pk from dolt_conflicts_parent;",
				Expected: []sql.Row{{1, 1, 2, 1, 3, 1}},
			},
			{
				Query:    "SELECT violation_type, pk, parent_fk from dolt_constraint_violations_child;",
				Expected: []sql.Row{{"foreign key", 1, 2}},
			},
			// commit so we can merge again
			{
				Query:            "CALL DOLT_COMMIT('-afm', 'committing merge conflicts');",
				SkipResultsCheck: true,
			},
			{
				Query:          "CALL DOLT_MERGE('other2');",
				ExpectedErrStr: "existing unresolved conflicts would be overridden by new conflicts produced by merge. Please resolve them and try again",
			},
			{
				Query:    "SELECT * from parent;",
				Expected: []sql.Row{{1, 2}},
			},
			{
				Query:    "SELECT * from child;",
				Expected: []sql.Row{{1, 2}},
			},
			{
				Query:    "SELECT base_col1, base_pk, our_col1, our_pk, their_col1, their_pk from dolt_conflicts_parent;",
				Expected: []sql.Row{{1, 1, 2, 1, 3, 1}},
			},
			{
				Query:    "SELECT violation_type, pk, parent_fk from dolt_constraint_violations_child;",
				Expected: []sql.Row{{"foreign key", 1, 2}},
			},
		},
	},
	{
		Name: "non-conflicting / non-violating merge succeeds when conflicts and violations already exist",
		SetUpScript: []string{
			"CREATE table parent (pk int PRIMARY KEY, col1 int);",
			"CREATE table child (pk int PRIMARY KEY, parent_fk int, FOREIGN KEY (parent_fk) REFERENCES parent(pk));",
			"INSERT INTO parent VALUES (1, 1), (2, 1);",
			"CALL DOLT_COMMIT('-am', 'create table with data');",
			"CALL DOLT_BRANCH('other');",
			"CALL DOLT_BRANCH('other2');",
			"UPDATE parent SET col1 = 2 where pk = 1;",
			"DELETE FROM parent where pk = 2;",
			"CALL DOLT_COMMIT('-am', 'updating col1 to 2 and remove pk = 2');",
			"CALL DOLT_CHECKOUT('other');",
			"UPDATE parent SET col1 = 3 where pk = 1;",
			"INSERT into child VALUES (1, 2);",
			"CALL DOLT_COMMIT('-am', 'updating col1 to 3 and adding child of pk 2');",
			"CALL DOLT_CHECKOUT('other2')",
			"INSERT INTO parent values (3, 1);",
			"CALL DOLT_COMMIT('-am', 'insert parent with pk 3');",
			"CALL DOLT_CHECKOUT('main');",
		},
		Assertions: []queries.ScriptTestAssertion{
			{
				Query:    "SET dolt_force_transaction_commit = 1;",
				Expected: []sql.Row{{}},
			},
			{
				Query:    "CALL DOLT_MERGE('other');",
				Expected: []sql.Row{{0}},
			},
			{
				Query:    "SELECT * from parent;",
				Expected: []sql.Row{{1, 2}},
			},
			{
				Query:    "SELECT * from child;",
				Expected: []sql.Row{{1, 2}},
			},
			{
				Query:    "SELECT base_col1, base_pk, our_col1, our_pk, their_col1, their_pk from dolt_conflicts_parent;",
				Expected: []sql.Row{{1, 1, 2, 1, 3, 1}},
			},
			{
				Query:    "SELECT violation_type, pk, parent_fk from dolt_constraint_violations_child;",
				Expected: []sql.Row{{"foreign key", 1, 2}},
			},
			// commit so we can merge again
			{
				Query:            "CALL DOLT_COMMIT('-afm', 'committing merge conflicts');",
				SkipResultsCheck: true,
			},
			{
				Query:    "CALL DOLT_MERGE('other2');",
				Expected: []sql.Row{{0}},
			},
			{
				Query:    "SELECT * from parent;",
				Expected: []sql.Row{{1, 2}, {3, 1}},
			},
			{
				Query:    "SELECT * from child;",
				Expected: []sql.Row{{1, 2}},
			},
			{
				Query:    "SELECT base_col1, base_pk, our_col1, our_pk, their_col1, their_pk from dolt_conflicts_parent;",
				Expected: []sql.Row{{1, 1, 2, 1, 3, 1}},
			},
			{
				Query:    "SELECT violation_type, pk, parent_fk from dolt_constraint_violations_child;",
				Expected: []sql.Row{{"foreign key", 1, 2}},
			},
		},
	},
}

var DoltBranchScripts = []queries.ScriptTest{
	{
		Name: "Create branches from HEAD with dolt_branch procedure",
		Assertions: []queries.ScriptTestAssertion{
			{
				Query:    "CALL DOLT_BRANCH('myNewBranch1')",
				Expected: []sql.Row{{0}},
			},
			{
				Query:    "SELECT COUNT(*) FROM DOLT_BRANCHES WHERE NAME='myNewBranch1';",
				Expected: []sql.Row{{1}},
			},
			{
				// Trying to recreate that branch fails without the force flag
				Query:          "CALL DOLT_BRANCH('myNewBranch1')",
				ExpectedErrStr: "fatal: A branch named 'myNewBranch1' already exists.",
			},
			{
				Query:    "CALL DOLT_BRANCH('-f', 'myNewBranch1')",
				Expected: []sql.Row{{0}},
			},
		},
	},
	{
		Name: "Rename branches with dolt_branch procedure",
		Assertions: []queries.ScriptTestAssertion{
			{
				Query:    "CALL DOLT_BRANCH('myNewBranch1')",
				Expected: []sql.Row{{0}},
			},
			{
				Query:    "CALL DOLT_BRANCH('myNewBranch2')",
				Expected: []sql.Row{{0}},
			},
			{
				// Renaming to an existing name fails without the force flag
				Query:          "CALL DOLT_BRANCH('-m', 'myNewBranch1', 'myNewBranch2')",
				ExpectedErrStr: "already exists",
			},
			{
				Query:    "CALL DOLT_BRANCH('-mf', 'myNewBranch1', 'myNewBranch2')",
				Expected: []sql.Row{{0}},
			},
			{
				Query:    "CALL DOLT_BRANCH('-m', 'myNewBranch2', 'myNewBranch3')",
				Expected: []sql.Row{{0}},
			},
		},
	},
	{
		Name: "Copy branches from other branches using dolt_branch procedure",
		SetUpScript: []string{
			"CALL DOLT_BRANCH('myNewBranch1')",
		},
		Assertions: []queries.ScriptTestAssertion{
			{
				Query:          "CALL DOLT_BRANCH('-c')",
				ExpectedErrStr: "error: invalid usage",
			},
			{
				Query:          "CALL DOLT_BRANCH('-c', 'myNewBranch1')",
				ExpectedErrStr: "error: invalid usage",
			},
			{
				Query:          "CALL DOLT_BRANCH('-c', 'myNewBranch2')",
				ExpectedErrStr: "error: invalid usage",
			},
			{
				Query:          "CALL DOLT_BRANCH('-c', '', '')",
				ExpectedErrStr: "error: cannot branch empty string",
			},
			{
				Query:    "CALL DOLT_BRANCH('-c', 'myNewBranch1', 'myNewBranch2')",
				Expected: []sql.Row{{0}},
			},
			{
				Query:    "SELECT COUNT(*) FROM DOLT_BRANCHES WHERE NAME='myNewBranch2';",
				Expected: []sql.Row{{1}},
			},
			{
				Query:          "CALL DOLT_BRANCH('-c', 'myNewBranch1', 'myNewBranch2')",
				ExpectedErrStr: "fatal: A branch named 'myNewBranch2' already exists.",
			},
			{
				Query:    "CALL DOLT_BRANCH('-cf', 'myNewBranch1', 'myNewBranch2')",
				Expected: []sql.Row{{0}},
			},
		},
	},
	{
		Name: "Delete branches with dolt_branch procedure",
		SetUpScript: []string{
			"CALL DOLT_BRANCH('myNewBranch1')",
			"CALL DOLT_BRANCH('myNewBranch2')",
			"CALL DOLT_BRANCH('myNewBranch3')",
			"CALL DOLT_BRANCH('myNewBranchWithCommit')",
			"CALL DOLT_CHECKOUT('myNewBranchWithCommit')",
			"CALL DOLT_COMMIT('--allow-empty', '-am', 'empty commit')",
			"CALL DOLT_CHECKOUT('main')",
		},
		Assertions: []queries.ScriptTestAssertion{
			{
				Query:          "CALL DOLT_BRANCH('-d')",
				ExpectedErrStr: "error: invalid usage",
			},
			{
				Query:          "CALL DOLT_BRANCH('-d', '')",
				ExpectedErrStr: "error: cannot branch empty string",
			},
			{
				Query:          "CALL DOLT_BRANCH('-d', 'branchDoesNotExist')",
				ExpectedErrStr: "branch not found",
			},
			{
				Query:    "CALL DOLT_BRANCH('-d', 'myNewBranch1')",
				Expected: []sql.Row{{0}},
			},
			{
				Query:    "SELECT COUNT(*) FROM DOLT_BRANCHES WHERE NAME='myNewBranch1'",
				Expected: []sql.Row{{0}},
			},
			{
				Query:    "CALL DOLT_BRANCH('-d', 'myNewBranch2', 'myNewBranch3')",
				Expected: []sql.Row{{0}},
			},
			{
				// Trying to delete a branch with unpushed changes fails without force option
				Query:          "CALL DOLT_BRANCH('-d', 'myNewBranchWithCommit')",
				ExpectedErrStr: "attempted to delete a branch that is not fully merged into its parent; use `-f` to force",
			},
			{
				Query:    "CALL DOLT_BRANCH('-df', 'myNewBranchWithCommit')",
				Expected: []sql.Row{{0}},
			},
		},
	},
}

var DoltReset = []queries.ScriptTest{
	{
		Name: "CALL DOLT_RESET('--hard') should reset the merge state after uncommitted merge",
		SetUpScript: []string{
			"CREATE TABLE test1 (pk int NOT NULL, c1 int, c2 int, PRIMARY KEY (pk));",
			"INSERT INTO test1 values (0,1,1);",
			"CALL DOLT_COMMIT('-am', 'added table')",

			"CALL DOLT_CHECKOUT('-b', 'merge_branch');",
			"UPDATE test1 set c1 = 2;",
			"CALL DOLT_COMMIT('-am', 'update pk 0 = 2,1 to test1');",

			"CALL DOLT_CHECKOUT('main');",
			"UPDATE test1 set c2 = 2;",
			"CALL DOLT_COMMIT('-am', 'update pk 0 = 1,2 to test1');",

			"CALL DOLT_MERGE('merge_branch');",

			"CALL DOLT_RESET('--hard');",
		},
		Assertions: []queries.ScriptTestAssertion{
			{
				Query:          "CALL DOLT_MERGE('--abort')",
				ExpectedErrStr: "fatal: There is no merge to abort",
			},
		},
	},
	{
		Name: "CALL DOLT_RESET('--hard') should reset the merge state after conflicting merge",
		SetUpScript: []string{
			"SET dolt_allow_commit_conflicts = on",
			"CREATE TABLE test1 (pk int NOT NULL, c1 int, c2 int, PRIMARY KEY (pk));",
			"INSERT INTO test1 values (0,1,1);",
			"CALL DOLT_COMMIT('-am', 'added table')",

			"CALL DOLT_CHECKOUT('-b', 'merge_branch');",
			"UPDATE test1 set c1 = 2, c2 = 2;",
			"CALL DOLT_COMMIT('-am', 'update pk 0 = 2,2 to test1');",

			"CALL DOLT_CHECKOUT('main');",
			"UPDATE test1 set c1 = 3, c2 = 3;",
			"CALL DOLT_COMMIT('-am', 'update pk 0 = 3,3 to test1');",

			"CALL DOLT_MERGE('merge_branch');",
			"CALL DOLT_RESET('--hard');",
		},
		Assertions: []queries.ScriptTestAssertion{
			{
				Query:          "CALL DOLT_MERGE('--abort')",
				ExpectedErrStr: "fatal: There is no merge to abort",
			},
		},
	},
}

var DiffSystemTableScriptTests = []queries.ScriptTest{
	{
		Name: "base case: added rows",
		SetUpScript: []string{
			"create table t (pk int primary key, c1 int, c2 int);",
			"insert into t values (1, 2, 3), (4, 5, 6);",
			"set @Commit1 = (select DOLT_COMMIT('-am', 'creating table t'));",
		},
		Assertions: []queries.ScriptTestAssertion{
			{
				Query:    "SELECT COUNT(*) FROM DOLT_DIFF_t;",
				Expected: []sql.Row{{2}},
			},
			{
				Query: "SELECT to_pk, to_c1, to_c2, from_pk, from_c1, from_c2, diff_type FROM DOLT_DIFF_t WHERE TO_COMMIT=@Commit1 ORDER BY to_pk, to_c2, to_c2, from_pk, from_c1, from_c2, diff_type;",
				Expected: []sql.Row{
					{1, 2, 3, nil, nil, nil, "added"},
					{4, 5, 6, nil, nil, nil, "added"},
				},
			},
		},
	},
	{
		Name: "base case: modified rows",
		SetUpScript: []string{
			"create table t (pk int primary key, c1 int, c2 int);",
			"insert into t values (1, 2, 3), (4, 5, 6);",
			"set @Commit1 = (select DOLT_COMMIT('-am', 'creating table t'));",

			"update t set c2=0 where pk=1",
			"set @Commit2 = (select DOLT_COMMIT('-am', 'modifying row'));",
		},
		Assertions: []queries.ScriptTestAssertion{
			{
				Query:    "SELECT COUNT(*) FROM DOLT_DIFF_t;",
				Expected: []sql.Row{{3}},
			},
			{
				Query: "SELECT to_pk, to_c1, to_c2, from_pk, from_c1, from_c2, diff_type FROM DOLT_DIFF_t WHERE TO_COMMIT=@Commit2 ORDER BY to_pk, to_c2, to_c2, from_pk, from_c1, from_c2, diff_type;",
				Expected: []sql.Row{
					{1, 2, 0, 1, 2, 3, "modified"},
				},
			},
		},
	},
	{
		Name: "base case: deleted row",
		SetUpScript: []string{
			"create table t (pk int primary key, c1 int, c2 int);",
			"insert into t values (1, 2, 3), (4, 5, 6);",
			"set @Commit1 = (select DOLT_COMMIT('-am', 'creating table t'));",

			"delete from t where pk=1",
			"set @Commit2 = (select DOLT_COMMIT('-am', 'modifying row'));",
		},
		Assertions: []queries.ScriptTestAssertion{
			{
				Query:    "SELECT COUNT(*) FROM DOLT_DIFF_t;",
				Expected: []sql.Row{{3}},
			},
			{
				Query: "SELECT to_pk, to_c1, to_c2, from_pk, from_c1, from_c2, diff_type FROM DOLT_DIFF_t WHERE TO_COMMIT=@Commit2 ORDER BY to_pk;",
				Expected: []sql.Row{
					{nil, nil, nil, 1, 2, 3, "removed"},
				},
			},
		},
	},
	{
		// In this case, we do not expect to see the old/dropped table included in the dolt_diff_table output
		Name: "table drop and recreate with overlapping schema",
		SetUpScript: []string{
			"create table t (pk int primary key, c int);",
			"insert into t values (1, 2), (3, 4);",
			"set @Commit1 = (select DOLT_COMMIT('-am', 'creating table t'));",

			"drop table t;",
			"set @Commit2 = (select DOLT_COMMIT('-am', 'dropping table t'));",

			"create table t (pk int primary key, c int);",
			"insert into t values (100, 200), (300, 400);",
			"set @Commit3 = (select DOLT_COMMIT('-am', 'recreating table t'));",
		},
		Assertions: []queries.ScriptTestAssertion{
			{
				Query:    "SELECT COUNT(*) FROM DOLT_DIFF_t",
				Expected: []sql.Row{{2}},
			},
			{
				Query: "SELECT to_pk, to_c, from_pk, from_c, diff_type FROM DOLT_DIFF_t WHERE TO_COMMIT=@Commit3 ORDER BY to_pk;",
				Expected: []sql.Row{
					{100, 200, nil, nil, "added"},
					{300, 400, nil, nil, "added"},
				},
			},
		},
	},
	{
		// When a column is dropped we should see the column's value set to null in that commit
		Name: "column drop",
		SetUpScript: []string{
			"create table t (pk int primary key, c1 int, c2 int);",
			"insert into t values (1, 2, 3), (4, 5, 6);",
			"set @Commit1 = (select DOLT_COMMIT('-am', 'creating table t'));",

			"alter table t drop column c1;",
			"set @Commit2 = (select DOLT_COMMIT('-am', 'dropping column c'));",
		},
		Assertions: []queries.ScriptTestAssertion{
			{
				Query:    "SELECT COUNT(*) FROM DOLT_DIFF_t;",
				Expected: []sql.Row{{4}},
			},
			{
				Query: "SELECT to_pk, to_c2, from_pk, from_c2 FROM DOLT_DIFF_t WHERE TO_COMMIT=@Commit1 ORDER BY to_pk;",
				Expected: []sql.Row{
					{1, 3, nil, nil},
					{4, 6, nil, nil},
				},
			},
			{
				Query: "SELECT to_pk, to_c2, from_pk, from_c2 FROM DOLT_DIFF_t WHERE TO_COMMIT=@Commit2 ORDER BY to_pk;",
				Expected: []sql.Row{
					{1, 3, 1, 3},
					{4, 6, 4, 6},
				},
			},
		},
	},
	{
		// When a column is dropped and recreated with the same type, we expect it to be included in dolt_diff output
		Name: "column drop and recreate with same type",
		SetUpScript: []string{
			"create table t (pk int primary key, c int);",
			"insert into t values (1, 2), (3, 4);",
			"set @Commit1 = (select DOLT_COMMIT('-am', 'creating table t'));",

			"alter table t drop column c;",
			"set @Commit2 = (select DOLT_COMMIT('-am', 'dropping column c'));",

			"alter table t add column c int;",
			"insert into t values (100, 101);",
			"set @Commit3 = (select DOLT_COMMIT('-am', 'inserting into t'));",
		},
		Assertions: []queries.ScriptTestAssertion{
			{
				Query:    "SELECT COUNT(*) FROM DOLT_DIFF_t;",
				Expected: []sql.Row{{5}},
			},
			{
				Query: "SELECT to_pk, to_c, from_pk, from_c, diff_type FROM DOLT_DIFF_t WHERE TO_COMMIT=@Commit1 ORDER BY to_pk;",
				Expected: []sql.Row{
					{1, 2, nil, nil, "added"},
					{3, 4, nil, nil, "added"},
				},
			},
			{
				Query: "SELECT to_pk, to_c, from_pk, from_c, diff_type FROM DOLT_DIFF_t WHERE TO_COMMIT=@Commit2 ORDER BY to_pk;",
				Expected: []sql.Row{
					{1, nil, 1, 2, "modified"},
					{3, nil, 3, 4, "modified"},
				},
			},
			{
				Query: "SELECT to_pk, to_c, from_pk, from_c, diff_type FROM DOLT_DIFF_t WHERE TO_COMMIT=@Commit3 ORDER BY to_pk;",
				Expected: []sql.Row{
					{100, 101, nil, nil, "added"},
				},
			},
		},
	},
	{
		// When a column is dropped and then another column with the same type is renamed to that name, we expect it to be included in dolt_diff output
		Name: "column drop, then rename column with same type to same name",
		SetUpScript: []string{
			"create table t (pk int primary key, c1 int, c2 int);",
			"insert into t values (1, 2, 3), (4, 5, 6);",
			"set @Commit1 = (select DOLT_COMMIT('-am', 'creating table t'));",

			"alter table t drop column c1;",
			"set @Commit2 = (select DOLT_COMMIT('-am', 'dropping column c1'));",

			"alter table t rename column c2 to c1;",
			"insert into t values (100, 101);",
			"set @Commit3 = (select DOLT_COMMIT('-am', 'inserting into t'));",
		},
		Assertions: []queries.ScriptTestAssertion{
			{
				Query:    "SELECT COUNT(*) FROM DOLT_DIFF_t;",
				Expected: []sql.Row{{5}},
			},
			{
				Query: "SELECT to_pk, to_c1, from_pk, from_c1, diff_type FROM DOLT_DIFF_t WHERE TO_COMMIT=@Commit1 ORDER BY to_pk;",
				Expected: []sql.Row{
					{1, 2, nil, nil, "added"},
					{4, 5, nil, nil, "added"},
				},
			},
			{
				Query: "SELECT to_pk, to_c1, from_pk, from_c1, diff_type FROM DOLT_DIFF_t WHERE TO_COMMIT=@Commit2 ORDER BY to_pk;",
				Expected: []sql.Row{
					{1, nil, 1, 2, "modified"},
					{4, nil, 4, 5, "modified"},
				},
			},
			{
				Query: "SELECT to_pk, to_c1, from_pk, from_c1, diff_type FROM DOLT_DIFF_t WHERE TO_COMMIT=@Commit3 ORDER BY to_pk;",
				Expected: []sql.Row{
					{100, 101, nil, nil, "added"},
					// TODO: It's more correct to also return the following rows.
					//{1, 3, 1, nil, "modified"},
					//{4, 6, 4, nil, "modified"}

					// To explain why, let's inspect table t at each of the commits:
					//
					//     @Commit1          @Commit2         @Commit3
					// +----+----+----+     +----+----+     +-----+-----+
					// | pk | c1 | c2 |     | pk | c2 |     | pk  | c1  |
					// +----+----+----+     +----+----+     +-----+-----+
					// | 1  | 2  | 3  |     | 1  | 3  |     | 1   | 3   |
					// | 4  | 5  | 6  |     | 4  | 6  |     | 4   | 6   |
					// +----+----+----+     +----+----+     | 100 | 101 |
					//                                      +-----+-----+
					//
					// If you were to interpret each table using the schema at
					// @Commit3, (pk, c1), you would see the following:
					//
					//   @Commit1            @Commit2         @Commit3
					// +----+----+         +----+------+     +-----+-----+
					// | pk | c1 |         | pk | c1   |     | pk  | c1  |
					// +----+----+         +----+------+     +-----+-----+
					// | 1  | 2  |         | 1  | NULL |     | 1   | 3   |
					// | 4  | 5  |         | 4  | NULL |     | 4   | 6   |
					// +----+----+         +----+------+     | 100 | 101 |
					//                                       +-----+-----+
					//
					// The corresponding diffs for the interpreted tables:
					//
					// Diff between init and @Commit1:
					// + (1, 2)
					// + (4, 5)
					//
					// Diff between @Commit1 and @Commit2:
					// ~ (1, NULL)
					// ~ (4, NULL)
					//
					// Diff between @Commit2 and @Commit3:
					// ~ (1, 3) <- currently not outputted
					// ~ (4, 6) <- currently not outputted
					// + (100, 101)
					//
					// The missing rows are not produced by diff since the
					// underlying value of the prolly trees are not modified during a column rename.
				},
			},
		},
	},
	{
		// When a column is dropped and recreated with a different type, we expect only the new column
		// to be included in dolt_diff output, with previous values coerced (with any warnings reported) to the new type
		Name: "column drop and recreate with different type that can be coerced (int -> string)",
		SetUpScript: []string{
			"create table t (pk int primary key, c int);",
			"insert into t values (1, 2), (3, 4);",
			"set @Commit1 = (select DOLT_COMMIT('-am', 'creating table t'));",

			"alter table t drop column c;",
			"set @Commit2 = (select DOLT_COMMIT('-am', 'dropping column c'));",

			"alter table t add column c text;",
			"insert into t values (100, '101');",
			"set @Commit3 = (select DOLT_COMMIT('-am', 're-adding column c'));",
		},
		Assertions: []queries.ScriptTestAssertion{
			{
				Query:    "SELECT COUNT(*) FROM DOLT_DIFF_t;",
				Expected: []sql.Row{{5}},
			},
			{
				Query: "SELECT to_pk, to_c, from_pk, from_c, diff_type FROM DOLT_DIFF_t WHERE TO_COMMIT=@Commit1 ORDER BY to_pk;",
				Expected: []sql.Row{
					{1, "2", nil, nil, "added"},
					{3, "4", nil, nil, "added"},
				},
			},
			{
				Query: "SELECT to_pk, to_c, from_pk, from_c, diff_type FROM DOLT_DIFF_t WHERE TO_COMMIT=@Commit2 ORDER BY to_pk;",
				Expected: []sql.Row{
					{1, nil, 1, "2", "modified"},
					{3, nil, 3, "4", "modified"},
				},
			},
			{
				Query: "SELECT to_pk, to_c, from_pk, from_c, diff_type FROM DOLT_DIFF_t WHERE TO_COMMIT=@Commit3 ORDER BY to_pk;",
				Expected: []sql.Row{
					{100, "101", nil, nil, "added"},
				},
			},
		},
	},
	{
		Name: "column drop and recreate with different type that can NOT be coerced (string -> int)",
		SetUpScript: []string{
			"create table t (pk int primary key, c text);",
			"insert into t values (1, 'two'), (3, 'four');",
			"set @Commit1 = (select DOLT_COMMIT('-am', 'creating table t'));",

			"alter table t drop column c;",
			"set @Commit2 = (select DOLT_COMMIT('-am', 'dropping column c'));",

			"alter table t add column c int;",
			"insert into t values (100, 101);",
			"set @Commit3 = (select DOLT_COMMIT('-am', 're-adding column c'));",
		},
		Assertions: []queries.ScriptTestAssertion{
			{
				Query:    "SELECT COUNT(*) FROM DOLT_DIFF_t;",
				Expected: []sql.Row{{5}},
			},
			{
				Query: "SELECT to_pk, to_c, from_pk, from_c, diff_type FROM DOLT_DIFF_t WHERE TO_COMMIT=@Commit1 ORDER BY to_pk;",
				Expected: []sql.Row{
					{1, nil, nil, nil, "added"},
					{3, nil, nil, nil, "added"},
				},
			},
			{
				Query: "SELECT to_pk, to_c, from_pk, from_c, diff_type FROM DOLT_DIFF_t WHERE TO_COMMIT=@Commit2 ORDER BY to_pk;",
				Expected: []sql.Row{
					{1, nil, 1, nil, "modified"},
					{3, nil, 3, nil, "modified"},
				},
			},
			{
				Query: "SELECT to_pk, to_c, from_pk, from_c, diff_type FROM DOLT_DIFF_t WHERE TO_COMMIT=@Commit3 ORDER BY to_pk;",
				Expected: []sql.Row{
					{100, 101, nil, nil, "added"},
				},
			},
			{
				Query:                           "select * from dolt_diff_t;",
				ExpectedWarning:                 1105,
				ExpectedWarningsCount:           4,
				ExpectedWarningMessageSubstring: "unable to coerce value from field",
				SkipResultsCheck:                true,
			},
		},
	},
	{
		Name: "multiple column renames",
		SetUpScript: []string{
			"create table t (pk int primary key, c1 int);",
			"insert into t values (1, 2);",
			"set @Commit1 = (select DOLT_COMMIT('-am', 'creating table t'));",

			"alter table t rename column c1 to c2;",
			"insert into t values (3, 4);",
			"set @Commit2 = (select DOLT_COMMIT('-am', 'renaming c1 to c2'));",

			"alter table t drop column c2;",
			"set @Commit3 = (select DOLT_COMMIT('-am', 'dropping column c2'));",

			"alter table t add column c2 int;",
			"insert into t values (100, '101');",
			"set @Commit4 = (select DOLT_COMMIT('-am', 'recreating column c2'));",
		},
		Assertions: []queries.ScriptTestAssertion{
			{
				Query:    "SELECT COUNT(*) FROM DOLT_DIFF_t;",
				Expected: []sql.Row{{5}},
			},
			{
				Query: "SELECT to_pk, to_c2, from_pk, from_c2, diff_type FROM DOLT_DIFF_t WHERE TO_COMMIT=@Commit1 ORDER BY to_pk;",
				Expected: []sql.Row{
					{1, nil, nil, nil, "added"},
				},
			},
			{
				Query: "SELECT to_pk, to_c2, from_pk, from_c2, diff_type FROM DOLT_DIFF_t WHERE TO_COMMIT=@Commit2 ORDER BY to_pk;",
				Expected: []sql.Row{
					{3, 4, nil, nil, "added"},
				},
			},
			{
				Query: "SELECT to_pk, to_c2, from_pk, from_c2, diff_type FROM DOLT_DIFF_t WHERE TO_COMMIT=@Commit3 ORDER BY to_pk;",
				Expected: []sql.Row{
					{1, nil, 1, 2, "modified"},
					{3, nil, 3, 4, "modified"},
				},
			},
			{
				Query: "SELECT to_pk, to_c2, from_pk, from_c2, diff_type FROM DOLT_DIFF_t WHERE TO_COMMIT=@Commit4 ORDER BY to_pk;",
				Expected: []sql.Row{
					{100, 101, nil, nil, "added"},
				},
			},
		},
	},
	{
		Name: "primary key change",
		SetUpScript: []string{
			"create table t (pk int primary key, c1 int);",
			"insert into t values (1, 2), (3, 4);",
			"set @Commit1 = (select DOLT_COMMIT('-am', 'creating table t'));",

			"alter table t drop primary key;",
			"insert into t values (5, 6);",
			"set @Commit2 = (select DOLT_COMMIT('-am', 'dropping primary key'));",

			"alter table t add primary key (c1);",
			"set @Commit3 = (select DOLT_COMMIT('-am', 'adding primary key'));",

			"insert into t values (7, 8);",
			"set @Commit4 = (select DOLT_COMMIT('-am', 'adding more data'));",
		},
		Assertions: []queries.ScriptTestAssertion{
			{
				Query:                           "select * from dolt_diff_t;",
				ExpectedWarning:                 1105,
				ExpectedWarningsCount:           1,
				ExpectedWarningMessageSubstring: "cannot render full diff between commits",
				SkipResultsCheck:                true,
			},
			{
				Query:    "SELECT COUNT(*) FROM DOLT_DIFF_t;;",
				Expected: []sql.Row{{1}},
			},
			{
				Query:    "SELECT to_pk, to_c1, from_pk, from_c1, diff_type FROM DOLT_DIFF_t where to_commit=@Commit4;",
				Expected: []sql.Row{{7, 8, nil, nil, "added"}},
			},
		},
	},
	{
		Name: "table with commit column should maintain its data in diff",
		SetUpScript: []string{
			"CREATE TABLE t (pk int PRIMARY KEY, commit text);",
			"CALL dolt_commit('-am', 'creating table t');",
			"INSERT INTO t VALUES (1, 'hi');",
			"CALL dolt_commit('-am', 'insert data');",
		},
		Assertions: []queries.ScriptTestAssertion{
			{
				Query:    "SELECT to_pk, to_commit, from_pk, from_commit, diff_type from dolt_diff_t;",
				Expected: []sql.Row{{1, "hi", nil, nil, "added"}},
			},
		},
	},
	{
		Name: "selecting to_pk columns",
		SetUpScript: []string{
			"create table t (pk int primary key, c1 int, c2 int);",
			"insert into t values (1, 2, 3), (4, 5, 6);",
			"set @Commit1 = (select DOLT_COMMIT('-am', 'first commit'));",
			"insert into t values (7, 8, 9);",
			"set @Commit2 = (select DOLT_COMMIT('-am', 'second commit'));",
			"update t set c1 = 0 where pk > 5;",
			"set @Commit3 = (select DOLT_COMMIT('-am', 'third commit'));",
		},
		Assertions: []queries.ScriptTestAssertion{
			{
				Query:    "SELECT COUNT(*) FROM DOLT_DIFF_t;",
				Expected: []sql.Row{{4}},
			},
			{
<<<<<<< HEAD
				Query: "SELECT to_pk, to_c1, to_c2, from_pk, from_c1, from_c2, diff_type FROM DOLT_DIFF_t WHERE to_pk = 1 ORDER BY to_pk;",
=======
				Query: "SELECT to_pk, to_c1, to_c2, from_pk, from_c1, from_c2, diff_type FROM DOLT_DIFF_t WHERE to_pk = 1 ORDER BY to_pk, to_c1, to_c2, from_pk, from_c1, from_c2, diff_type;",
>>>>>>> ac962919
				Expected: []sql.Row{
					{1, 2, 3, nil, nil, nil, "added"},
				},
			},
			{
<<<<<<< HEAD
				Query: "SELECT to_pk, to_c1, to_c2, from_pk, from_c1, from_c2, diff_type FROM DOLT_DIFF_t WHERE to_pk > 1 ORDER BY to_pk;",
=======
				Query: "SELECT to_pk, to_c1, to_c2, from_pk, from_c1, from_c2, diff_type FROM DOLT_DIFF_t WHERE to_pk > 1 ORDER BY to_pk, to_c1, to_c2, from_pk, from_c1, from_c2, diff_type;",
>>>>>>> ac962919
				Expected: []sql.Row{
					{4, 5, 6, nil, nil, nil, "added"},
					{7, 0, 9, 7, 8, 9, "modified"},
					{7, 8, 9, nil, nil, nil, "added"},
				},
			},
		},
	},
	{
		Name: "selecting to_pk1 and to_pk2 columns",
		SetUpScript: []string{
			"create table t (pk1 int, pk2 int, c1 int, primary key (pk1, pk2));",
			"insert into t values (1, 2, 3), (4, 5, 6);",
			"set @Commit1 = (select DOLT_COMMIT('-am', 'first commit'));",
			"insert into t values (7, 8, 9);",
			"set @Commit2 = (select DOLT_COMMIT('-am', 'second commit'));",
			"update t set c1 = 0 where pk1 > 5;",
			"set @Commit3 = (select DOLT_COMMIT('-am', 'third commit'));",
		},
		Assertions: []queries.ScriptTestAssertion{
			{
				Query:    "SELECT COUNT(*) FROM DOLT_DIFF_t;",
				Expected: []sql.Row{{4}},
			},
			{
<<<<<<< HEAD
				Query: "SELECT to_pk1, to_pk2, to_c1, from_pk1, from_pk2, from_c1, diff_type FROM DOLT_DIFF_t WHERE to_pk1 = 1 ORDER BY to_pk1;",
=======
				Query: "SELECT to_pk1, to_pk2, to_c1, from_pk1, from_pk2, from_c1, diff_type FROM DOLT_DIFF_t WHERE to_pk1 = 1 ORDER BY to_pk1, to_pk2, to_c1, from_pk1, from_pk2, from_c1, diff_type;",
>>>>>>> ac962919
				Expected: []sql.Row{
					{1, 2, 3, nil, nil, nil, "added"},
				},
			},
			{
<<<<<<< HEAD
				Query: "SELECT to_pk1, to_pk2, to_c1, from_pk1, from_pk2, from_c1, diff_type FROM DOLT_DIFF_t WHERE to_pk1 = 1 and to_pk2 = 2 ORDER BY to_pk1;",
=======
				Query: "SELECT to_pk1, to_pk2, to_c1, from_pk1, from_pk2, from_c1, diff_type FROM DOLT_DIFF_t WHERE to_pk1 = 1 and to_pk2 = 2 ORDER BY to_pk1, to_pk2, to_c1, from_pk1, from_pk2, from_c1, diff_type;",
>>>>>>> ac962919
				Expected: []sql.Row{
					{1, 2, 3, nil, nil, nil, "added"},
				},
			},
			{
<<<<<<< HEAD
				Query: "SELECT to_pk1, to_pk2, to_c1, from_pk1, from_pk2, from_c1, diff_type FROM DOLT_DIFF_t WHERE to_pk1 > 1 and to_pk2 < 10 ORDER BY to_pk1;",
=======
				Query: "SELECT to_pk1, to_pk2, to_c1, from_pk1, from_pk2, from_c1, diff_type FROM DOLT_DIFF_t WHERE to_pk1 > 1 and to_pk2 < 10 ORDER BY to_pk1, to_pk2, to_c1, from_pk1, from_pk2, from_c1, diff_type;",
>>>>>>> ac962919
				Expected: []sql.Row{
					{4, 5, 6, nil, nil, nil, "added"},
					{7, 8, 0, 7, 8, 9, "modified"},
					{7, 8, 9, nil, nil, nil, "added"},
				},
			},
		},
	},
}

var DiffTableFunctionScriptTests = []queries.ScriptTest{
	{
		Name: "invalid arguments",
		SetUpScript: []string{
			"create table t (pk int primary key, c1 text, c2 text);",
			"set @Commit1 = dolt_commit('-am', 'creating table t');",

			"insert into t values(1, 'one', 'two'), (2, 'two', 'three');",
			"set @Commit2 = dolt_commit('-am', 'inserting into t');",
		},
		Assertions: []queries.ScriptTestAssertion{
			{
				Query:       "SELECT * from dolt_diff('t');",
				ExpectedErr: sql.ErrInvalidArgumentNumber,
			},
			{
				Query:       "SELECT * from dolt_diff('t', @Commit1);",
				ExpectedErr: sql.ErrInvalidArgumentNumber,
			},
			{
				Query:       "SELECT * from dolt_diff('t', @Commit1, @Commit2, 'extra');",
				ExpectedErr: sql.ErrInvalidArgumentNumber,
			},
			{
				Query:       "SELECT * from dolt_diff(null, null, null);",
				ExpectedErr: sql.ErrInvalidArgumentDetails,
			},
			{
				Query:       "SELECT * from dolt_diff(123, @Commit1, @Commit2);",
				ExpectedErr: sql.ErrInvalidArgumentDetails,
			},
			{
				Query:       "SELECT * from dolt_diff('t', 123, @Commit2);",
				ExpectedErr: sql.ErrInvalidArgumentDetails,
			},
			{
				Query:       "SELECT * from dolt_diff('t', @Commit1, 123);",
				ExpectedErr: sql.ErrInvalidArgumentDetails,
			},
			{
				Query:       "SELECT * from dolt_diff('doesnotexist', @Commit1, @Commit2);",
				ExpectedErr: sql.ErrTableNotFound,
			},
			{
				Query:          "SELECT * from dolt_diff('t', 'fakefakefakefakefakefakefakefake', @Commit2);",
				ExpectedErrStr: "target commit not found",
			},
			{
				Query:          "SELECT * from dolt_diff('t', @Commit1, 'fake-branch');",
				ExpectedErrStr: "branch not found: fake-branch",
			},
			{
				Query:       "SELECT * from dolt_diff('t', @Commit1, concat('fake', '-', 'branch'));",
				ExpectedErr: sqle.ErrInvalidNonLiteralArgument,
			},
			{
				Query:       "SELECT * from dolt_diff('t', hashof('main'), @Commit2);",
				ExpectedErr: sqle.ErrInvalidNonLiteralArgument,
			},
			{
				Query:       "SELECT * from dolt_diff(LOWER('T'), hashof('main'), @Commit2);",
				ExpectedErr: sqle.ErrInvalidNonLiteralArgument,
			},
		},
	},
	{
		Name: "basic case",
		SetUpScript: []string{
			"set @Commit0 = HashOf('HEAD');",

			"create table t (pk int primary key, c1 text, c2 text);",
			"set @Commit1 = dolt_commit('-am', 'creating table t');",

			"insert into t values(1, 'one', 'two');",
			"set @Commit2 = dolt_commit('-am', 'inserting into table t');",

			"create table t2 (pk int primary key, c1 text, c2 text);",
			"insert into t2 values(100, 'hundred', 'hundert');",
			"set @Commit3 = dolt_commit('-am', 'inserting into table t2');",

			"insert into t values(2, 'two', 'three'), (3, 'three', 'four');",
			"update t set c1='uno', c2='dos' where pk=1;",
			"set @Commit4 = dolt_commit('-am', 'inserting into table t');",
		},
		Assertions: []queries.ScriptTestAssertion{
			{
				Query:    "SELECT to_pk, to_c1, to_c2, from_pk, from_c1, from_c2, diff_type from dolt_diff('t', @Commit1, @Commit2);",
				Expected: []sql.Row{{1, "one", "two", nil, nil, nil, "added"}},
			},
			{
				Query:    "SELECT COUNT(*) from dolt_diff('t', @Commit2, @Commit3);",
				Expected: []sql.Row{{0}},
			},
			{
				Query: "SELECT to_pk, to_c1, to_c2, from_pk, from_c1, from_c2, diff_type from dolt_diff('t', @Commit3, @Commit4);",
				Expected: []sql.Row{
					{1, "uno", "dos", 1, "one", "two", "modified"},
					{2, "two", "three", nil, nil, nil, "added"},
					{3, "three", "four", nil, nil, nil, "added"},
				},
			},
			{
				// Table t2 had no changes between Commit3 and Commit4, so results should be empty
				Query:    "SELECT to_pk, to_c1, to_c2, from_pk, from_c1, from_c2, diff_type  from dolt_diff('T2', @Commit3, @Commit4);",
				Expected: []sql.Row{},
			},
			{
				Query: "SELECT to_pk, to_c1, to_c2, from_pk, from_c1, from_c2, diff_type  from dolt_diff('t', @Commit1, @Commit4);",
				Expected: []sql.Row{
					{1, "uno", "dos", nil, nil, nil, "added"},
					{2, "two", "three", nil, nil, nil, "added"},
					{3, "three", "four", nil, nil, nil, "added"},
				},
			},
			{
				// Reverse the to/from commits to see the diff from the other direction
				Query: "SELECT to_pk, to_c1, to_c2, from_pk, from_c1, from_c2, diff_type  from dolt_diff('T', @Commit4, @Commit1);",
				Expected: []sql.Row{
					{nil, nil, nil, 1, "uno", "dos", "removed"},
					{nil, nil, nil, 2, "two", "three", "removed"},
					{nil, nil, nil, 3, "three", "four", "removed"},
				},
			},
		},
	},
	{
		Name: "diff with branch refs",
		SetUpScript: []string{
			"create table t (pk int primary key, c1 text, c2 text);",
			"set @Commit1 = dolt_commit('-am', 'creating table t');",

			"insert into t values(1, 'one', 'two');",
			"set @Commit2 = dolt_commit('-am', 'inserting row 1 into t in main');",

			"select dolt_checkout('-b', 'branch1');",
			"alter table t drop column c2;",
			"set @Commit3 = dolt_commit('-am', 'dropping column c2 in branch1');",

			"delete from t where pk=1;",
			"set @Commit4 = dolt_commit('-am', 'deleting row 1 in branch1');",

			"insert into t values (2, 'two');",
			"set @Commit5 = dolt_commit('-am', 'inserting row 2 in branch1');",

			"select dolt_checkout('main');",
			"insert into t values (2, 'two', 'three');",
			"set @Commit6 = dolt_commit('-am', 'inserting row 2 in main');",
		},
		Assertions: []queries.ScriptTestAssertion{
			{
				Query: "SELECT to_pk, to_c1, from_pk, from_c1, from_c2, diff_type from dolt_diff('t', 'main', 'branch1');",
				Expected: []sql.Row{
					{nil, nil, 1, "one", "two", "removed"},
					{2, "two", 2, "two", "three", "modified"},
				},
			},
			{
				Query: "SELECT to_pk, to_c1, to_c2, from_pk, from_c1, diff_type from dolt_diff('t', 'branch1', 'main');",
				Expected: []sql.Row{
					{1, "one", "two", nil, nil, "added"},
					{2, "two", "three", 2, "two", "modified"},
				},
			},
			{
				Query: "SELECT to_pk, to_c1, from_pk, from_c1, from_c2, diff_type from dolt_diff('t', 'main~', 'branch1');",
				Expected: []sql.Row{
					{nil, nil, 1, "one", "two", "removed"},
					{2, "two", nil, nil, nil, "added"},
				},
			},
		},
	},
	{
		Name: "schema modification: drop and recreate column with same type",
		SetUpScript: []string{
			"create table t (pk int primary key, c1 text, c2 text);",
			"set @Commit1 = dolt_commit('-am', 'creating table t');",

			"insert into t values(1, 'one', 'two'), (2, 'two', 'three');",
			"set @Commit2 = dolt_commit('-am', 'inserting into t');",

			"alter table t drop column c2;",
			"set @Commit3 = dolt_commit('-am', 'dropping column c2');",

			"alter table t add column c2 text;",
			"insert into t values (3, 'three', 'four');",
			"update t set c2='foo' where pk=1;",
			"set @Commit4 = dolt_commit('-am', 'adding column c2, inserting, and updating data');",
		},
		Assertions: []queries.ScriptTestAssertion{
			{
				Query: "SELECT to_pk, to_c1, to_c2, from_pk, from_c1, from_c2, diff_type from dolt_diff('t', @Commit1, @Commit2);",
				Expected: []sql.Row{
					{1, "one", "two", nil, nil, nil, "added"},
					{2, "two", "three", nil, nil, nil, "added"},
				},
			},
			{
				Query: "SELECT to_pk, to_c1, from_pk, from_c1, from_c2, diff_type from dolt_diff('t', @Commit2, @Commit3);",
				Expected: []sql.Row{
					{1, "one", 1, "one", "two", "modified"},
					{2, "two", 2, "two", "three", "modified"},
				},
			},
			{
				Query:       "SELECT to_c2 from dolt_diff('t', @Commit2, @Commit3);",
				ExpectedErr: sql.ErrColumnNotFound,
			},
			{
				Query: "SELECT to_pk, to_c1, to_c2, from_pk, from_c1, diff_type from dolt_diff('t', @Commit3, @Commit4);",
				Expected: []sql.Row{
					{1, "one", "foo", 1, "one", "modified"},
					// This row doesn't show up as changed because adding a column doesn't touch the row data.
					//{2, "two", nil, 2, "two", "modified"},
					{3, "three", "four", nil, nil, "added"},
				},
			},
			{
				Query:       "SELECT from_c2 from dolt_diff('t', @Commit3, @Commit4);",
				ExpectedErr: sql.ErrColumnNotFound,
			},
			{
				Query: "SELECT to_pk, to_c1, to_c2, from_pk, from_c1, from_c2, diff_type from dolt_diff('t', @Commit1, @Commit4);",
				Expected: []sql.Row{
					{1, "one", "foo", nil, nil, nil, "added"},
					{2, "two", nil, nil, nil, nil, "added"},
					{3, "three", "four", nil, nil, nil, "added"},
				},
			},
		},
	},
	{
		Name: "schema modification: rename columns",
		SetUpScript: []string{
			"create table t (pk int primary key, c1 text, c2 int);",
			"set @Commit1 = dolt_commit('-am', 'creating table t');",

			"insert into t values(1, 'one', -1), (2, 'two', -2);",
			"set @Commit2 = dolt_commit('-am', 'inserting into t');",

			"alter table t rename column c2 to c3;",
			"set @Commit3 = dolt_commit('-am', 'renaming column c2 to c3');",

			"insert into t values (3, 'three', -3);",
			"update t set c3=1 where pk=1;",
			"set @Commit4 = dolt_commit('-am', 'inserting and updating data');",

			"alter table t rename column c3 to c2;",
			"insert into t values (4, 'four', -4);",
			"set @Commit5 = dolt_commit('-am', 'renaming column c3 to c2, and inserting data');",
		},
		Assertions: []queries.ScriptTestAssertion{
			{
				Query: "SELECT to_pk, to_c1, to_c2, from_pk, from_c1, from_c2, diff_type from dolt_diff('t', @Commit1, @Commit2);",
				Expected: []sql.Row{
					{1, "one", -1, nil, nil, nil, "added"},
					{2, "two", -2, nil, nil, nil, "added"},
				},
			},
			{
				Query:       "SELECT to_c2 from dolt_diff('t', @Commit2, @Commit3);",
				ExpectedErr: sql.ErrColumnNotFound,
			},
			{
				Query:    "SELECT to_pk, to_c1, to_c3, from_pk, from_c1, from_c2, diff_type from dolt_diff('t', @Commit2, @Commit3);",
				Expected: []sql.Row{},
			},
			{
				Query: "SELECT to_pk, to_c1, to_c3, from_pk, from_c1, from_c3, diff_type from dolt_diff('t', @Commit3, @Commit4);",
				Expected: []sql.Row{
					{3, "three", -3, nil, nil, nil, "added"},
					{1, "one", 1, 1, "one", -1, "modified"},
				},
			},
			{
				Query:       "SELECT from_c2 from dolt_diff('t', @Commit4, @Commit5);",
				ExpectedErr: sql.ErrColumnNotFound,
			},
			{
				Query:       "SELECT to_c3 from dolt_diff('t', @Commit4, @Commit5);",
				ExpectedErr: sql.ErrColumnNotFound,
			},
			{
				Query: "SELECT to_pk, to_c1, to_c2, from_pk, from_c1, from_c3, diff_type from dolt_diff('t', @Commit4, @Commit5);",
				Expected: []sql.Row{
					{4, "four", -4, nil, nil, nil, "added"},
				},
			},
			{
				Query: "SELECT to_pk, to_c1, to_c2, from_pk, from_c1, from_c2, diff_type from dolt_diff('t', @Commit1, @Commit5);",
				Expected: []sql.Row{
					{1, "one", 1, nil, nil, nil, "added"},
					{2, "two", -2, nil, nil, nil, "added"},
					{3, "three", -3, nil, nil, nil, "added"},
					{4, "four", -4, nil, nil, nil, "added"},
				},
			},
		},
	},
	{
		Name: "schema modification: drop and rename columns with different types",
		SetUpScript: []string{
			"create table t (pk int primary key, c1 text, c2 text);",
			"set @Commit1 = dolt_commit('-am', 'creating table t');",

			"insert into t values(1, 'one', 'asdf'), (2, 'two', '2');",
			"set @Commit2 = dolt_commit('-am', 'inserting into t');",

			"alter table t drop column c2;",
			"set @Commit3 = dolt_commit('-am', 'dropping column c2');",

			"insert into t values (3, 'three');",
			"update t set c1='fdsa' where pk=1;",
			"set @Commit4 = dolt_commit('-am', 'inserting and updating data');",

			"alter table t add column c2 int;",
			"insert into t values (4, 'four', -4);",
			"set @Commit5 = dolt_commit('-am', 'adding column c2, and inserting data');",
		},
		Assertions: []queries.ScriptTestAssertion{
			{
				Query: "SELECT to_pk, to_c1, to_c2, from_pk, from_c1, from_c2, diff_type from dolt_diff('t', @Commit1, @Commit2);",
				Expected: []sql.Row{
					{1, "one", "asdf", nil, nil, nil, "added"},
					{2, "two", "2", nil, nil, nil, "added"},
				},
			},
			{
				Query: "SELECT to_pk, to_c1, from_pk, from_c1, from_c2, diff_type from dolt_diff('t', @Commit2, @Commit3);",
				Expected: []sql.Row{
					{1, "one", 1, "one", "asdf", "modified"},
					{2, "two", 2, "two", "2", "modified"},
				},
			},
			{
				Query: "SELECT to_pk, to_c1, from_pk, from_c1, diff_type from dolt_diff('t', @Commit3, @Commit4);",
				Expected: []sql.Row{
					{3, "three", nil, nil, "added"},
					{1, "fdsa", 1, "one", "modified"},
				},
			},
			{
				Query: "SELECT to_pk, to_c1, to_c2, from_pk, from_c1, diff_type from dolt_diff('t', @Commit4, @Commit5);",
				Expected: []sql.Row{
					{4, "four", -4, nil, nil, "added"},
				},
			},
			{
				Query: "SELECT to_pk, to_c1, to_c2, from_pk, from_c1, from_c2, diff_type from dolt_diff('t', @Commit1, @Commit5);",
				Expected: []sql.Row{
					{1, "fdsa", nil, nil, nil, nil, "added"},
					{2, "two", nil, nil, nil, nil, "added"},
					{3, "three", nil, nil, nil, nil, "added"},
					{4, "four", -4, nil, nil, nil, "added"},
				},
			},
		},
	},
	{
		Name: "table with commit column should maintain its data in diff",
		SetUpScript: []string{
			"CREATE TABLE t (pk int PRIMARY KEY, commit text);",
			"set @Commit1 = dolt_commit('-am', 'creating table t');",
			"INSERT INTO t VALUES (1, 'hi');",
			"set @Commit2 = dolt_commit('-am', 'insert data');",
		},
		Assertions: []queries.ScriptTestAssertion{
			{
				Query:    "SELECT to_pk, to_commit, from_pk, from_commit, diff_type from dolt_diff('t', @Commit1, @Commit2);",
				Expected: []sql.Row{{1, "hi", nil, nil, "added"}},
			},
		},
	},
}

var UnscopedDiffSystemTableScriptTests = []queries.ScriptTest{
	{
		Name: "basic case with three tables",
		SetUpScript: []string{
			"create table x (a int primary key, b int, c int);",
			"create table y (a int primary key, b int, c int);",
			"insert into x values (1, 2, 3), (2, 3, 4);",
			"set @Commit1 = (select DOLT_COMMIT('-am', 'Creating tables x and y'));",

			"create table z (a int primary key, b int, c int);",
			"insert into z values (100, 101, 102);",
			"set @Commit2 = (select DOLT_COMMIT('-am', 'Creating tables z'));",

			"insert into y values (-1, -2, -3), (-2, -3, -4);",
			"insert into z values (101, 102, 103);",
			"set @Commit3 = (select DOLT_COMMIT('-am', 'Inserting into tables y and z'));",

			"alter table y add column d int;",
			"set @Commit4 = (select DOLT_COMMIT('-am', 'Modify schema of table y'));",
		},
		Assertions: []queries.ScriptTestAssertion{
			{
				Query:    "SELECT COUNT(*) FROM DOLT_DIFF",
				Expected: []sql.Row{{6}},
			},
			{
				Query:    "select table_name, schema_change, data_change from DOLT_DIFF where commit_hash in (@Commit1)",
				Expected: []sql.Row{{"x", true, true}, {"y", true, false}},
			},
			{
				Query:    "select table_name, schema_change, data_change from DOLT_DIFF where commit_hash in (@Commit2)",
				Expected: []sql.Row{{"z", true, true}},
			},
			{
				Query:    "select table_name, schema_change, data_change from DOLT_DIFF where commit_hash in (@Commit3)",
				Expected: []sql.Row{{"y", false, true}, {"z", false, true}},
			},
		},
	},
	{
		Name: "renamed table",
		SetUpScript: []string{
			"create table x (a int primary key, b int, c int)",
			"create table y (a int primary key, b int, c int)",
			"insert into x values (1, 2, 3), (2, 3, 4)",
			"set @Commit1 = (select DOLT_COMMIT('-am', 'Creating tables x and y'))",

			"create table z (a int primary key, b int, c int)",
			"insert into z values (100, 101, 102)",
			"set @Commit2 = (select DOLT_COMMIT('-am', 'Creating tables z'))",

			"rename table x to x1",
			"insert into x1 values (1000, 1001, 1002);",
			"set @Commit3 = (select DOLT_COMMIT('-am', 'Renaming table x to x1 and inserting data'))",

			"rename table x1 to x2",
			"set @Commit4 = (select DOLT_COMMIT('-am', 'Renaming table x1 to x2'))",
		},
		Assertions: []queries.ScriptTestAssertion{
			{
				Query:    "SELECT COUNT(*) FROM DOLT_DIFF",
				Expected: []sql.Row{{5}},
			},
			{
				Query:    "select table_name, schema_change, data_change from DOLT_DIFF where commit_hash in (@Commit1)",
				Expected: []sql.Row{{"x", true, true}, {"y", true, false}},
			},
			{
				Query:    "select table_name, schema_change, data_change from DOLT_DIFF where commit_hash in (@Commit2)",
				Expected: []sql.Row{{"z", true, true}},
			},
			{
				Query:    "select table_name, schema_change, data_change from DOLT_DIFF where commit_hash in (@Commit3)",
				Expected: []sql.Row{{"x1", true, true}},
			},
			{
				Query:    "select table_name, schema_change, data_change from DOLT_DIFF where commit_hash in (@Commit4)",
				Expected: []sql.Row{{"x2", true, false}},
			},
		},
	},
	{
		Name: "dropped table",
		SetUpScript: []string{
			"create table x (a int primary key, b int, c int)",
			"create table y (a int primary key, b int, c int)",
			"insert into x values (1, 2, 3), (2, 3, 4)",
			"set @Commit1 = (select DOLT_COMMIT('-am', 'Creating tables x and y'))",

			"drop table x",
			"set @Commit2 = (select DOLT_COMMIT('-am', 'Dropping non-empty table x'))",

			"drop table y",
			"set @Commit3 = (select DOLT_COMMIT('-am', 'Dropping empty table y'))",
		},
		Assertions: []queries.ScriptTestAssertion{
			{
				Query:    "SELECT COUNT(*) FROM DOLT_DIFF",
				Expected: []sql.Row{{4}},
			},
			{
				Query:    "select table_name, schema_change, data_change from DOLT_DIFF where commit_hash in (@Commit1)",
				Expected: []sql.Row{{"x", true, true}, {"y", true, false}},
			},
			{
				Query:    "select table_name, schema_change, data_change from DOLT_DIFF where commit_hash in (@Commit2)",
				Expected: []sql.Row{{"x", true, true}},
			},
			{
				Query:    "select table_name, schema_change, data_change from DOLT_DIFF where commit_hash in (@Commit3)",
				Expected: []sql.Row{{"y", true, false}},
			},
		},
	},
	{
		Name: "empty commit handling",
		SetUpScript: []string{
			"create table x (a int primary key, b int, c int)",
			"create table y (a int primary key, b int, c int)",
			"insert into x values (1, 2, 3), (2, 3, 4)",
			"set @Commit1 = (select DOLT_COMMIT('-am', 'Creating tables x and y'))",

			"set @Commit2 = (select DOLT_COMMIT('--allow-empty', '-m', 'Empty!'))",

			"insert into y values (-1, -2, -3), (-2, -3, -4)",
			"set @Commit3 = (select DOLT_COMMIT('-am', 'Inserting into table y'))",
		},
		Assertions: []queries.ScriptTestAssertion{
			{
				Query:    "SELECT COUNT(*) FROM DOLT_DIFF",
				Expected: []sql.Row{{3}},
			},
			{
				Query:    "select table_name, schema_change, data_change from DOLT_DIFF where commit_hash in (@Commit1)",
				Expected: []sql.Row{{"x", true, true}, {"y", true, false}},
			},
			{
				Query:    "select table_name, schema_change, data_change from DOLT_DIFF where commit_hash in (@Commit2)",
				Expected: []sql.Row{},
			},
			{
				Query:    "select table_name, schema_change, data_change from DOLT_DIFF where commit_hash in (@Commit3)",
				Expected: []sql.Row{{"y", false, true}},
			},
		},
	},
	{
		Name: "includes commits from all branches",
		SetUpScript: []string{
			"select dolt_checkout('-b', 'branch1')",
			"create table x (a int primary key, b int, c int)",
			"create table y (a int primary key, b int, c int)",
			"insert into x values (1, 2, 3), (2, 3, 4)",
			"set @Commit1 = (select DOLT_COMMIT('-am', 'Creating tables x and y'))",

			"select dolt_checkout('-b', 'branch2')",
			"create table z (a int primary key, b int, c int)",
			"insert into z values (100, 101, 102)",
			"set @Commit2 = (select DOLT_COMMIT('-am', 'Creating tables z'))",

			"insert into y values (-1, -2, -3), (-2, -3, -4)",
			"insert into z values (101, 102, 103)",
			"set @Commit3 = (select DOLT_COMMIT('-am', 'Inserting into tables y and z'))",
		},
		Assertions: []queries.ScriptTestAssertion{
			{
				Query:    "SELECT COUNT(*) FROM DOLT_DIFF",
				Expected: []sql.Row{{5}},
			},
			{
				Query:    "select table_name, schema_change, data_change from DOLT_DIFF where commit_hash in (@Commit1)",
				Expected: []sql.Row{{"x", true, true}, {"y", true, false}},
			},
			{
				Query:    "select table_name, schema_change, data_change from DOLT_DIFF where commit_hash in (@Commit2)",
				Expected: []sql.Row{{"z", true, true}},
			},
			{
				Query:    "select table_name, schema_change, data_change from DOLT_DIFF where commit_hash in (@Commit3)",
				Expected: []sql.Row{{"y", false, true}, {"z", false, true}},
			},
		},
	},
	// The DOLT_DIFF system table doesn't currently show any diff data for a merge commit.
	// When processing a merge commit, diff.GetTableDeltas isn't aware of branch context, so it
	// doesn't detect that any tables have changed.
	{
		Name: "merge history handling",
		SetUpScript: []string{
			"select dolt_checkout('-b', 'branch1')",
			"create table x (a int primary key, b int, c int)",
			"create table y (a int primary key, b int, c int)",
			"insert into x values (1, 2, 3), (2, 3, 4)",
			"set @Commit1 = (select DOLT_COMMIT('-am', 'Creating tables x and y'))",

			"select dolt_checkout('-b', 'branch2')",
			"create table z (a int primary key, b int, c int)",
			"insert into z values (100, 101, 102)",
			"set @Commit2 = (select DOLT_COMMIT('-am', 'Creating tables z'))",

			"select DOLT_MERGE('branch1')",
			"set @Commit3 = (select DOLT_COMMIT('-am', 'Merging branch1 into branch2'))",
		},
		Assertions: []queries.ScriptTestAssertion{
			{
				Query:    "SELECT COUNT(*) FROM DOLT_DIFF",
				Expected: []sql.Row{{3}},
			},
			{
				Query:    "select table_name, schema_change, data_change from DOLT_DIFF where commit_hash in (@Commit1)",
				Expected: []sql.Row{{"x", true, true}, {"y", true, false}},
			},
			{
				Query:    "select table_name, schema_change, data_change from DOLT_DIFF where commit_hash in (@Commit2)",
				Expected: []sql.Row{{"z", true, true}},
			},
			{
				Query:    "select table_name, schema_change, data_change from DOLT_DIFF where commit_hash in (@Commit3)",
				Expected: []sql.Row{},
			},
		},
	},
}

var CommitDiffSystemTableScriptTests = []queries.ScriptTest{
	{
		Name: "error handling",
		SetUpScript: []string{
			"create table t (pk int primary key, c1 int, c2 int);",
			"insert into t values (1, 2, 3), (4, 5, 6);",
			"set @Commit1 = (select DOLT_COMMIT('-am', 'creating table t'));",
		},
		Assertions: []queries.ScriptTestAssertion{
			{
				Query:          "SELECT * FROM DOLT_COMMIT_DIFF_t;",
				ExpectedErrStr: "error querying table dolt_commit_diff_t: dolt_commit_diff_* tables must be filtered to a single 'to_commit'",
			},
			{
				Query:          "SELECT * FROM DOLT_COMMIT_DIFF_t where to_commit=@Commit1;",
				ExpectedErrStr: "error querying table dolt_commit_diff_t: dolt_commit_diff_* tables must be filtered to a single 'from_commit'",
			},
			{
				Query:          "SELECT * FROM DOLT_COMMIT_DIFF_t where from_commit=@Commit1;",
				ExpectedErrStr: "error querying table dolt_commit_diff_t: dolt_commit_diff_* tables must be filtered to a single 'to_commit'",
			},
		},
	},
	{
		Name: "base case: insert, update, delete",
		SetUpScript: []string{
			"set @Commit0 = HASHOF('HEAD');",
			"create table t (pk int primary key, c1 int, c2 int);",
			"insert into t values (1, 2, 3), (4, 5, 6);",
			"set @Commit1 = (select DOLT_COMMIT('-am', 'creating table t'));",

			"update t set c2=0 where pk=1",
			"set @Commit2 = (select DOLT_COMMIT('-am', 'modifying row'));",

			"update t set c2=-1 where pk=1",
			"set @Commit3 = (select DOLT_COMMIT('-am', 'modifying row'));",

			"update t set c2=-2 where pk=1",
			"set @Commit4 = (select DOLT_COMMIT('-am', 'modifying row'));",

			"delete from t where pk=1",
			"set @Commit5 = (select DOLT_COMMIT('-am', 'modifying row'));",
		},
		Assertions: []queries.ScriptTestAssertion{
			{
				Query: "SELECT to_pk, to_c1, to_c2, from_pk, from_c1, from_c2, diff_type FROM DOLT_COMMIT_DIFF_t WHERE TO_COMMIT=@Commit1 and FROM_COMMIT=@Commit0;",
				Expected: []sql.Row{
					{1, 2, 3, nil, nil, nil, "added"},
					{4, 5, 6, nil, nil, nil, "added"},
				},
			},
			{
				Query: "SELECT to_pk, to_c1, to_c2, from_pk, from_c1, from_c2, diff_type FROM DOLT_COMMIT_DIFF_t WHERE TO_COMMIT=@Commit2 and FROM_COMMIT=@Commit1 ORDER BY to_pk;",
				Expected: []sql.Row{
					{1, 2, 0, 1, 2, 3, "modified"},
				},
			},
			{
				Query: "SELECT to_pk, to_c1, to_c2, from_pk, from_c1, from_c2, diff_type FROM DOLT_COMMIT_DIFF_T WHERE TO_COMMIT=@Commit4 and FROM_COMMIT=@Commit1 ORDER BY to_pk;",
				Expected: []sql.Row{
					{1, 2, -2, 1, 2, 3, "modified"},
				},
			},
			{
				Query: "SELECT to_pk, to_c1, to_c2, from_pk, from_c1, from_c2, diff_type FROM DOLT_commit_DIFF_t WHERE TO_COMMIT=@Commit5 and FROM_COMMIT=@Commit4 ORDER BY to_pk;",
				Expected: []sql.Row{
					{nil, nil, nil, 1, 2, -2, "removed"},
				},
			},
			{
				Query: "SELECT to_pk, to_c1, to_c2, from_pk, from_c1, from_c2, diff_type FROM DOLT_COMMIT_DIFF_t WHERE TO_COMMIT=@Commit5 and FROM_COMMIT=@Commit0 ORDER BY to_pk;",
				Expected: []sql.Row{
					{4, 5, 6, nil, nil, nil, "added"},
				},
			},
		},
	},
	{
		// When a column is dropped we should see the column's value set to null in that commit
		Name: "schema modification: column drop",
		SetUpScript: []string{
			"set @Commit0 = HASHOF('HEAD');",
			"create table t (pk int primary key, c1 int, c2 int);",
			"insert into t values (1, 2, 3), (4, 5, 6);",
			"set @Commit1 = (select DOLT_COMMIT('-am', 'creating table t'));",

			"alter table t drop column c1;",
			"set @Commit2 = (select DOLT_COMMIT('-am', 'dropping column c'));",
		},
		Assertions: []queries.ScriptTestAssertion{
			{
				Query: "SELECT to_pk, to_c2, from_pk, from_c2 FROM DOLT_COMMIT_DIFF_t WHERE TO_COMMIT=@Commit1 and FROM_COMMIT=@Commit0 ORDER BY to_pk;",
				Expected: []sql.Row{
					{1, 3, nil, nil},
					{4, 6, nil, nil},
				},
			},
			{
				Query: "SELECT to_pk, to_c2, from_pk, from_c2 FROM DOLT_COMMIT_DIFF_t WHERE TO_COMMIT=@Commit2 and FROM_COMMIT=@Commit1 ORDER BY to_pk;",
				Expected: []sql.Row{
					{1, 3, 1, 3},
					{4, 6, 4, 6},
				},
			},
		},
	},
	{
		// When a column is dropped and recreated with the same type, we expect it to be included in dolt_diff output
		Name: "schema modification: column drop, recreate with same type",
		SetUpScript: []string{
			"set @Commit0 = HASHOF('HEAD');",
			"create table t (pk int primary key, c int);",
			"insert into t values (1, 2), (3, 4);",
			"set @Commit1 = (select DOLT_COMMIT('-am', 'creating table t'));",

			"alter table t drop column c;",
			"set @Commit2 = (select DOLT_COMMIT('-am', 'dropping column c'));",

			"alter table t add column c int;",
			"insert into t values (100, 101);",
			"set @Commit3 = (select DOLT_COMMIT('-am', 'inserting into t'));",
		},
		Assertions: []queries.ScriptTestAssertion{
			{
				Query: "SELECT to_pk, to_c, from_pk, from_c, diff_type FROM DOLT_COMMIT_DIFF_t WHERE TO_COMMIT=@Commit1 and FROM_COMMIT=@Commit0 ORDER BY to_pk;",
				Expected: []sql.Row{
					{1, 2, nil, nil, "added"},
					{3, 4, nil, nil, "added"},
				},
			},
			{
				Query: "SELECT to_pk, from_pk, from_c, diff_type FROM DOLT_COMMIT_DIFF_t WHERE TO_COMMIT=@Commit2 and FROM_COMMIT=@Commit1 ORDER BY to_pk;",
				Expected: []sql.Row{
					{1, 1, 2, "modified"},
					{3, 3, 4, "modified"},
				},
			},
			{
				Query: "SELECT to_pk, to_c, from_pk, from_c, diff_type FROM DOLT_COMMIT_DIFF_t WHERE TO_COMMIT=@Commit3 and FROM_COMMIT=@Commit2 ORDER BY to_pk;",
				Expected: []sql.Row{
					{100, 101, nil, nil, "added"},
				},
			},
		},
	},
	{
		// When a column is dropped and another column with the same type is renamed to that name, we expect it to be included in dolt_diff output
		Name: "schema modification: column drop, rename column with same type to same name",
		SetUpScript: []string{
			"set @Commit0 = HASHOF('HEAD');",
			"create table t (pk int primary key, c1 int, c2 int);",
			"insert into t values (1, 2, 3), (4, 5, 6);",
			"set @Commit1 = DOLT_COMMIT('-am', 'creating table t');",

			"alter table t drop column c1;",
			"set @Commit2 = DOLT_COMMIT('-am', 'dropping column c1');",

			"alter table t rename column c2 to c1;",
			"insert into t values (100, 101);",
			"set @Commit3 = DOLT_COMMIT('-am', 'inserting into t');",
		},
		Assertions: []queries.ScriptTestAssertion{
			{
				Query: "SELECT to_pk, to_c1, from_pk, from_c1, diff_type FROM DOLT_COMMIT_DIFF_t WHERE TO_COMMIT=@Commit1 and FROM_COMMIT=@Commit0 ORDER BY to_pk;",
				Expected: []sql.Row{
					{1, 2, nil, nil, "added"},
					{4, 5, nil, nil, "added"},
				},
			},
			{
				Query: "SELECT to_pk, to_c1, from_pk, from_c1, diff_type FROM DOLT_COMMIT_DIFF_t WHERE TO_COMMIT=@Commit2 and FROM_COMMIT=@Commit1 ORDER BY to_pk;",
				Expected: []sql.Row{
					{1, nil, 1, 2, "modified"},
					{4, nil, 4, 5, "modified"},
				},
			},
			{
				Query: "SELECT to_pk, to_c1, from_pk, from_c1, diff_type FROM DOLT_COMMIT_DIFF_t WHERE TO_COMMIT=@Commit3 and FROM_COMMIT=@Commit2 ORDER BY to_pk;",
				Expected: []sql.Row{
					// TODO: Missing rows here see TestDiffSystemTable tests
					{100, 101, nil, nil, "added"},
				},
			},
		},
	},

	{
		// When a column is dropped and recreated with a different type, we expect only the new column
		// to be included in dolt_commit_diff output, with previous values coerced (with any warnings reported) to the new type
		Name: "schema modification: column drop, recreate with different type that can be coerced (int -> string)",
		SetUpScript: []string{
			"set @Commit0 = HASHOF('HEAD');",
			"create table t (pk int primary key, c int);",
			"insert into t values (1, 2), (3, 4);",
			"set @Commit1 = DOLT_COMMIT('-am', 'creating table t');",

			"alter table t drop column c;",
			"set @Commit2 = DOLT_COMMIT('-am', 'dropping column c');",

			"alter table t add column c text;",
			"insert into t values (100, '101');",
			"set @Commit3 = DOLT_COMMIT('-am', 're-adding column c');",
		},
		Assertions: []queries.ScriptTestAssertion{
			{
				Query: "SELECT to_pk, to_c, from_pk, from_c, diff_type FROM DOLT_COMMIT_DIFF_t WHERE TO_COMMIT=@Commit1 and FROM_COMMIT=@Commit0 ORDER BY to_pk;",
				Expected: []sql.Row{
					{1, "2", nil, nil, "added"},
					{3, "4", nil, nil, "added"},
				},
			},
			{
				Query: "SELECT to_pk, to_c, from_pk, from_c, diff_type FROM DOLT_COMMIT_DIFF_t WHERE TO_COMMIT=@Commit2 and FROM_COMMIT=@Commit1 ORDER BY to_pk;",
				Expected: []sql.Row{
					{1, nil, 1, "2", "modified"},
					{3, nil, 3, "4", "modified"},
				},
			},
			{
				Query: "SELECT to_pk, to_c, from_pk, from_c, diff_type FROM DOLT_COMMIT_DIFF_t WHERE TO_COMMIT=@Commit3 and FROM_COMMIT=@Commit2 ORDER BY to_pk;",
				Expected: []sql.Row{
					{100, "101", nil, nil, "added"},
				},
			},
		},
	},
	{
		Name: "schema modification: column drop, recreate with different type that can't be coerced (string -> int)",
		SetUpScript: []string{
			"set @Commit0 = HASHOF('HEAD');",
			"create table t (pk int primary key, c text);",
			"insert into t values (1, 'two'), (3, 'four');",
			"set @Commit1 = (select DOLT_COMMIT('-am', 'creating table t'));",

			"alter table t drop column c;",
			"set @Commit2 = (select DOLT_COMMIT('-am', 'dropping column c'));",

			"alter table t add column c int;",
			"insert into t values (100, 101);",
			"set @Commit3 = (select DOLT_COMMIT('-am', 're-adding column c'));",
		},
		Assertions: []queries.ScriptTestAssertion{
			{
				Query: "SELECT to_pk, to_c, from_pk, from_c, diff_type FROM DOLT_COMMIT_DIFF_t WHERE TO_COMMIT=@Commit1 and FROM_COMMIT=@Commit0 ORDER BY to_pk;",
				Expected: []sql.Row{
					{1, nil, nil, nil, "added"},
					{3, nil, nil, nil, "added"},
				},
			},
			{
				Query: "SELECT to_pk, to_c, from_pk, from_c, diff_type FROM DOLT_COMMIT_DIFF_t WHERE TO_COMMIT=@Commit2 and FROM_COMMIT=@Commit1 ORDER BY to_pk;",
				Expected: []sql.Row{
					{1, nil, 1, nil, "modified"},
					{3, nil, 3, nil, "modified"},
				},
			},
			{
				Query: "SELECT to_pk, to_c, from_pk, from_c, diff_type FROM DOLT_COMMIT_DIFF_t WHERE TO_COMMIT=@Commit3 and FROM_COMMIT=@Commit2 ORDER BY to_pk;",
				Expected: []sql.Row{
					{100, 101, nil, nil, "added"},
				},
			},
			{
				Query:                           "select * from dolt_commit_diff_t where to_commit=@Commit3 and from_commit=@Commit1;",
				ExpectedWarning:                 1105,
				ExpectedWarningsCount:           2,
				ExpectedWarningMessageSubstring: "unable to coerce value from field",
				SkipResultsCheck:                true,
			},
		},
	},
	{
		Name: "schema modification: primary key change",
		SetUpScript: []string{
			"create table t (pk int primary key, c1 int);",
			"insert into t values (1, 2), (3, 4);",
			"set @Commit1 = DOLT_COMMIT('-am', 'creating table t');",

			"alter table t drop primary key;",
			"insert into t values (5, 6);",
			"set @Commit2 = DOLT_COMMIT('-am', 'dropping primary key');",

			"alter table t add primary key (c1);",
			"set @Commit3 = DOLT_COMMIT('-am', 'adding primary key');",

			"insert into t values (7, 8);",
			"set @Commit4 = DOLT_COMMIT('-am', 'adding more data');",
		},
		Assertions: []queries.ScriptTestAssertion{
			{
				Query:                           "select * from dolt_commit_diff_t where from_commit=@Commit1 and to_commit=@Commit4;",
				ExpectedWarning:                 1105,
				ExpectedWarningsCount:           1,
				ExpectedWarningMessageSubstring: "cannot render full diff between commits",
				SkipResultsCheck:                true,
			},
			{
				Query:    "SELECT to_pk, to_c1, from_pk, from_c1, diff_type FROM DOLT_commit_DIFF_t where from_commit=@Commit3 and to_commit=@Commit4;",
				Expected: []sql.Row{{7, 8, nil, nil, "added"}},
			},
		},
	},
}

// DoltDiffPlanTests are tests that check our query plans for various operations on the dolt diff system tables
var DoltDiffPlanTests = []queries.QueryPlanTest{
	{
		Query: `select * from dolt_diff_one_pk where to_pk=1`,
		ExpectedPlan: "Exchange(parallelism=2)\n" +
			" └─ IndexedTableAccess(dolt_diff_one_pk on [dolt_diff_one_pk.to_pk] with ranges: [{[1, 1]}])\n" +
			"",
	},
	{
		Query: `select * from dolt_diff_one_pk where to_pk>=10 and to_pk<=100`,
		ExpectedPlan: "Exchange(parallelism=2)\n" +
			" └─ IndexedTableAccess(dolt_diff_one_pk on [dolt_diff_one_pk.to_pk] with ranges: [{[10, 100]}])\n" +
			"",
	},
	{
		Query: `select * from dolt_diff_two_pk where to_pk1=1`,
		ExpectedPlan: "Exchange(parallelism=2)\n" +
			" └─ IndexedTableAccess(dolt_diff_two_pk on [dolt_diff_two_pk.to_pk1,dolt_diff_two_pk.to_pk2] with ranges: [{[1, 1], (-∞, ∞)}])\n" +
			"",
	},
	{
		Query: `select * from dolt_diff_two_pk where to_pk1=1 and to_pk2=2`,
		ExpectedPlan: "Exchange(parallelism=2)\n" +
			" └─ IndexedTableAccess(dolt_diff_two_pk on [dolt_diff_two_pk.to_pk1,dolt_diff_two_pk.to_pk2] with ranges: [{[1, 1], [2, 2]}])\n" +
			"",
	},
	{
		Query: `select * from dolt_diff_two_pk where to_pk1 < 1 and to_pk2 > 10`,
		ExpectedPlan: "Exchange(parallelism=2)\n" +
			" └─ IndexedTableAccess(dolt_diff_two_pk on [dolt_diff_two_pk.to_pk1,dolt_diff_two_pk.to_pk2] with ranges: [{(-∞, 1), (10, ∞)}])\n" +
			"",
	},
}<|MERGE_RESOLUTION|>--- conflicted
+++ resolved
@@ -1955,21 +1955,13 @@
 				Expected: []sql.Row{{4}},
 			},
 			{
-<<<<<<< HEAD
-				Query: "SELECT to_pk, to_c1, to_c2, from_pk, from_c1, from_c2, diff_type FROM DOLT_DIFF_t WHERE to_pk = 1 ORDER BY to_pk;",
-=======
 				Query: "SELECT to_pk, to_c1, to_c2, from_pk, from_c1, from_c2, diff_type FROM DOLT_DIFF_t WHERE to_pk = 1 ORDER BY to_pk, to_c1, to_c2, from_pk, from_c1, from_c2, diff_type;",
->>>>>>> ac962919
 				Expected: []sql.Row{
 					{1, 2, 3, nil, nil, nil, "added"},
 				},
 			},
 			{
-<<<<<<< HEAD
-				Query: "SELECT to_pk, to_c1, to_c2, from_pk, from_c1, from_c2, diff_type FROM DOLT_DIFF_t WHERE to_pk > 1 ORDER BY to_pk;",
-=======
 				Query: "SELECT to_pk, to_c1, to_c2, from_pk, from_c1, from_c2, diff_type FROM DOLT_DIFF_t WHERE to_pk > 1 ORDER BY to_pk, to_c1, to_c2, from_pk, from_c1, from_c2, diff_type;",
->>>>>>> ac962919
 				Expected: []sql.Row{
 					{4, 5, 6, nil, nil, nil, "added"},
 					{7, 0, 9, 7, 8, 9, "modified"},
@@ -1995,31 +1987,19 @@
 				Expected: []sql.Row{{4}},
 			},
 			{
-<<<<<<< HEAD
-				Query: "SELECT to_pk1, to_pk2, to_c1, from_pk1, from_pk2, from_c1, diff_type FROM DOLT_DIFF_t WHERE to_pk1 = 1 ORDER BY to_pk1;",
-=======
 				Query: "SELECT to_pk1, to_pk2, to_c1, from_pk1, from_pk2, from_c1, diff_type FROM DOLT_DIFF_t WHERE to_pk1 = 1 ORDER BY to_pk1, to_pk2, to_c1, from_pk1, from_pk2, from_c1, diff_type;",
->>>>>>> ac962919
 				Expected: []sql.Row{
 					{1, 2, 3, nil, nil, nil, "added"},
 				},
 			},
 			{
-<<<<<<< HEAD
-				Query: "SELECT to_pk1, to_pk2, to_c1, from_pk1, from_pk2, from_c1, diff_type FROM DOLT_DIFF_t WHERE to_pk1 = 1 and to_pk2 = 2 ORDER BY to_pk1;",
-=======
 				Query: "SELECT to_pk1, to_pk2, to_c1, from_pk1, from_pk2, from_c1, diff_type FROM DOLT_DIFF_t WHERE to_pk1 = 1 and to_pk2 = 2 ORDER BY to_pk1, to_pk2, to_c1, from_pk1, from_pk2, from_c1, diff_type;",
->>>>>>> ac962919
 				Expected: []sql.Row{
 					{1, 2, 3, nil, nil, nil, "added"},
 				},
 			},
 			{
-<<<<<<< HEAD
-				Query: "SELECT to_pk1, to_pk2, to_c1, from_pk1, from_pk2, from_c1, diff_type FROM DOLT_DIFF_t WHERE to_pk1 > 1 and to_pk2 < 10 ORDER BY to_pk1;",
-=======
 				Query: "SELECT to_pk1, to_pk2, to_c1, from_pk1, from_pk2, from_c1, diff_type FROM DOLT_DIFF_t WHERE to_pk1 > 1 and to_pk2 < 10 ORDER BY to_pk1, to_pk2, to_c1, from_pk1, from_pk2, from_c1, diff_type;",
->>>>>>> ac962919
 				Expected: []sql.Row{
 					{4, 5, 6, nil, nil, nil, "added"},
 					{7, 8, 0, 7, 8, 9, "modified"},
