--- conflicted
+++ resolved
@@ -787,10 +787,6 @@
 }
 
 // HistorySystemTableScriptTests contains working tests for both prepared and non-prepared
-<<<<<<< HEAD
-// TODO: combine HistorySystemTableScriptTests and BrokenHistorySystemTableScriptTests when working for prepareds
-=======
->>>>>>> eba3d641
 var HistorySystemTableScriptTests = []queries.ScriptTest{
 	{
 		Name: "empty table",
@@ -962,6 +958,29 @@
 				Query: "select pk, c from dolt_history_t1 where pk = 3 and commit_hash = @Commit2",
 				Expected: []sql.Row{
 					{3, 4},
+				},
+			},
+			{
+				Query: "explain select pk, c from dolt_history_t1 where pk = 3",
+				Expected: []sql.Row{
+					{"Exchange"},
+					{" └─ Filter(dolt_history_t1.pk = 3)"},
+					{"     └─ IndexedTableAccess(dolt_history_t1)"},
+					{"         ├─ index: [dolt_history_t1.pk]"},
+					{"         ├─ filters: [{[3, 3]}]"},
+					{"         └─ columns: [pk c]"},
+				},
+			},
+			{
+				Query: "explain select pk, c from dolt_history_t1 where pk = 3 and committer = 'someguy'",
+				Expected: []sql.Row{
+					{"Exchange"},
+					{" └─ Project(dolt_history_t1.pk, dolt_history_t1.c)"},
+					{"     └─ Filter((dolt_history_t1.pk = 3) AND (dolt_history_t1.committer = 'someguy'))"},
+					{"         └─ IndexedTableAccess(dolt_history_t1)"},
+					{"             ├─ index: [dolt_history_t1.pk]"},
+					{"             ├─ filters: [{[3, 3]}]"},
+					{"             └─ columns: [pk c committer]"},
 				},
 			},
 		},
@@ -1011,6 +1030,29 @@
 					{9, 10},
 				},
 			},
+			{
+				Query: "explain select pk, c from dolt_history_t1 where c = 4",
+				Expected: []sql.Row{
+					{"Exchange"},
+					{" └─ Filter(dolt_history_t1.c = 4)"},
+					{"     └─ IndexedTableAccess(dolt_history_t1)"},
+					{"         ├─ index: [dolt_history_t1.c]"},
+					{"         ├─ filters: [{[4, 4]}]"},
+					{"         └─ columns: [pk c]"},
+				},
+			},
+			{
+				Query: "explain select pk, c from dolt_history_t1 where c = 10 and committer = 'someguy'",
+				Expected: []sql.Row{
+					{"Exchange"},
+					{" └─ Project(dolt_history_t1.pk, dolt_history_t1.c)"},
+					{"     └─ Filter((dolt_history_t1.c = 10) AND (dolt_history_t1.committer = 'someguy'))"},
+					{"         └─ IndexedTableAccess(dolt_history_t1)"},
+					{"             ├─ index: [dolt_history_t1.c]"},
+					{"             ├─ filters: [{[10, 10]}]"},
+					{"             └─ columns: [pk c committer]"},
+				},
+			},
 		},
 	},
 	{
@@ -1167,8 +1209,6 @@
 			},
 		},
 	},
-<<<<<<< HEAD
-=======
 	{
 		SkipPrepared: true,
 		Name:         "index by primary key",
@@ -1270,18 +1310,12 @@
 			},
 		},
 	},
->>>>>>> eba3d641
 }
 
 // BrokenHistorySystemTableScriptTests contains tests that work for non-prepared, but don't work
 // for prepared queries.
 var BrokenHistorySystemTableScriptTests = []queries.ScriptTest{
 	{
-<<<<<<< HEAD
-		Name: "adding an index",
-		SetUpScript: []string{
-			"create table t1 (pk int primary key, c int);",
-=======
 		Name: "index by primary key",
 		SetUpScript: []string{
 			"create table t1 (pk int primary key, c int);",
@@ -1322,7 +1356,6 @@
 		SetUpScript: []string{
 			"create table t1 (pk int primary key, c int);",
 			"call dolt_add('.')",
->>>>>>> eba3d641
 			"insert into t1 values (1,2), (3,4)",
 			"set @Commit1 = dolt_commit('-am', 'initial table');",
 			"insert into t1 values (5,6), (7,8)",
@@ -1331,35 +1364,7 @@
 			"create index t1_c on t1(c)",
 			"set @Commit2 = dolt_commit('-am', 'two more rows and an index');",
 		},
-<<<<<<< HEAD
 		Assertions: []queries.ScriptTestAssertion{},
-=======
-		Assertions: []queries.ScriptTestAssertion{
-			{
-				Query: "explain select pk, c from dolt_history_t1 where c = 4",
-				Expected: []sql.Row{
-					{"Exchange"},
-					{" └─ Filter(dolt_history_t1.c = 4)"},
-					{"     └─ IndexedTableAccess(dolt_history_t1)"},
-					{"         ├─ index: [dolt_history_t1.c]"},
-					{"         ├─ filters: [{[4, 4]}]"},
-					{"         └─ columns: [pk c]"},
-				},
-			},
-			{
-				Query: "explain select pk, c from dolt_history_t1 where c = 10 and committer = 'someguy'",
-				Expected: []sql.Row{
-					{"Exchange"},
-					{" └─ Project(dolt_history_t1.pk, dolt_history_t1.c)"},
-					{"     └─ Filter((dolt_history_t1.c = 10) AND (dolt_history_t1.committer = 'someguy'))"},
-					{"         └─ IndexedTableAccess(dolt_history_t1)"},
-					{"             ├─ index: [dolt_history_t1.c]"},
-					{"             ├─ filters: [{[10, 10]}]"},
-					{"             └─ columns: [pk c committer]"},
-				},
-			},
-		},
->>>>>>> eba3d641
 	},
 	{
 		Name: "dolt_history table with AS OF",
