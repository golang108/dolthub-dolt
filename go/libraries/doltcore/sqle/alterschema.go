--- conflicted
+++ resolved
@@ -25,8 +25,10 @@
 	errors2 "gopkg.in/src-d/go-errors.v1"
 
 	"github.com/dolthub/dolt/go/libraries/doltcore/doltdb"
+	"github.com/dolthub/dolt/go/libraries/doltcore/row"
 	"github.com/dolthub/dolt/go/libraries/doltcore/schema"
 	"github.com/dolthub/dolt/go/libraries/doltcore/schema/typeinfo"
+	"github.com/dolthub/dolt/go/store/types"
 )
 
 var ErrUsingSpatialKey = errors2.NewKind("can't use Spatial Types as Primary Key for table %s")
@@ -279,163 +281,6 @@
 	return newSch, nil
 }
 
-<<<<<<< HEAD
-func addPrimaryKeyToTable(ctx context.Context, table *doltdb.Table, tableName string, nbf *types.NomsBinFormat, columns []sql.IndexColumn, opts editor.Options) (*doltdb.Table, error) {
-	sch, err := table.GetSchema(ctx)
-	if err != nil {
-		return nil, err
-	}
-
-	if sch.GetPKCols().Size() > 0 {
-		return nil, sql.ErrMultiplePrimaryKeysDefined.New() // Also caught in GMS
-	}
-
-	if schema.IsUsingSpatialColAsKey(sch) {
-		return nil, ErrUsingSpatialKey.New(tableName)
-	}
-
-	pkColOrdering := make(map[string]int, len(columns))
-	for i, newCol := range columns {
-		pkColOrdering[newCol.Name] = i
-	}
-
-	newColl := make([]schema.Column, sch.GetAllCols().Size())
-	pkOrdinals := make([]int, len(columns))
-	for ord, col := range sch.GetAllCols().GetColumns() {
-		if i, ok := pkColOrdering[col.Name]; ok {
-			pkOrdinals[i] = ord
-			// Only add NOT NULL constraint iff it doesn't exist
-			if col.IsNullable() {
-				col.Constraints = append(col.Constraints, schema.NotNullConstraint{})
-			}
-			col.IsPartOfPK = true
-		}
-		newColl[ord] = col
-	}
-	newCollection := schema.NewColCollection(newColl...)
-
-	rows, err := table.GetNomsRowData(ctx)
-	if err != nil {
-		return nil, err
-	}
-
-	// enforce primary key nullability
-	err = rows.Iter(ctx, func(key, value types.Value) (stop bool, err error) {
-		r, err := row.FromNoms(sch, key.(types.Tuple), value.(types.Tuple))
-		if err != nil {
-			return false, err
-		}
-
-		err = newCollection.Iter(func(tag uint64, col schema.Column) (stop bool, err error) {
-			if !col.IsPartOfPK {
-				return false, nil
-			}
-
-			val, ok := r.GetColVal(tag)
-			if !ok || val == nil || val == types.NullValue {
-				return true, fmt.Errorf("primary key cannot have NULL values")
-			}
-			return false, nil
-		})
-
-		if err != nil {
-			return true, err
-		}
-
-		return false, nil
-	})
-
-	if err != nil {
-		return nil, err
-	}
-
-	newSchema, err := schema.SchemaFromCols(newCollection)
-	if err != nil {
-		return nil, err
-	}
-
-	// Copy over all checks from the old schema
-	for _, check := range sch.Checks().AllChecks() {
-		_, err := newSchema.Checks().AddCheck(check.Name(), check.Expression(), check.Enforced())
-		if err != nil {
-			return nil, err
-		}
-	}
-
-	err = newSchema.SetPkOrdinals(pkOrdinals)
-	if err != nil {
-		return nil, err
-	}
-	newSchema.Indexes().AddIndex(sch.Indexes().AllIndexes()...)
-
-	// Rebuild all of the indexes now that the primary key has been changed
-	return insertKeyedData(ctx, nbf, table, newSchema, tableName, opts)
-}
-
-func insertKeyedData(ctx context.Context, nbf *types.NomsBinFormat, oldTable *doltdb.Table, newSchema schema.Schema, name string, opts editor.Options) (*doltdb.Table, error) {
-	empty, err := types.NewMap(ctx, oldTable.ValueReadWriter())
-	if err != nil {
-		return nil, err
-	}
-
-	// Create the new Table and rebuild all the indexes
-	newTable, err := doltdb.NewNomsTable(ctx, oldTable.ValueReadWriter(), oldTable.NodeStore(), newSchema, empty, nil, nil)
-	if err != nil {
-		return nil, err
-	}
-
-	newTable, err = editor.RebuildAllIndexes(ctx, newTable, opts)
-	if err != nil {
-		return nil, err
-	}
-
-	// Create the table editor and insert all of the new data into it
-	tableEditor, err := editor.NewTableEditor(ctx, newTable, newSchema, name, opts)
-	if err != nil {
-		return nil, err
-	}
-
-	oldRowData, err := oldTable.GetNomsRowData(ctx)
-	if err != nil {
-		return nil, err
-	}
-
-	err = oldRowData.Iter(ctx, func(key types.Value, value types.Value) (stop bool, err error) {
-		keyless, card, err := row.KeylessRowsFromTuples(key.(types.Tuple), value.(types.Tuple))
-		if err != nil {
-			return true, err
-		}
-
-		// A row that exists more than once must be a duplicate.
-		if card > 1 {
-			return true, fmtPrimaryKeyError(newSchema, keyless)
-		}
-
-		taggedVals, err := keyless.TaggedValues()
-		if err != nil {
-			return true, err
-		}
-
-		keyedRow, err := row.New(nbf, newSchema, taggedVals)
-		if err != nil {
-			return true, err
-		}
-
-		err = tableEditor.InsertRow(ctx, keyedRow, duplicatePkFunction)
-		if err != nil {
-			return true, err
-		}
-
-		return false, nil
-	})
-
-	if err != nil {
-		return nil, err
-	}
-
-	return tableEditor.Table(ctx)
-}
-
 func fmtPrimaryKeyError(sch schema.Schema, keylessRow row.Row) error {
 	pkTags := sch.GetPKCols().Tags
 
@@ -454,111 +299,10 @@
 
 func duplicatePkFunction(keyString, indexName string, k, v types.Tuple, isPk bool) error {
 	return sql.NewUniqueKeyErr(fmt.Sprintf("%s", keyString), true, nil)
-=======
-// modifyPkOrdinals tries to create primary key ordinals for a newSch maintaining
-// the relative positions of PKs from the oldSch. Return an ErrPrimaryKeySetsIncompatible
-// error if the two schemas have a different number of primary keys, or a primary
-// key column's tag changed between the two sets.
-// TODO: move this to schema package
-func modifyPkOrdinals(oldSch, newSch schema.Schema) ([]int, error) {
-	if newSch.GetPKCols().Size() != oldSch.GetPKCols().Size() {
-		return nil, ErrPrimaryKeySetsIncompatible
-	}
-
-	newPkOrdinals := make([]int, len(newSch.GetPkOrdinals()))
-	for _, newCol := range newSch.GetPKCols().GetColumns() {
-		// ordIdx is the relative primary key order (that stays the same)
-		ordIdx, ok := oldSch.GetPKCols().TagToIdx[newCol.Tag]
-		if !ok {
-			// if pk tag changed, use name to find the new newCol tag
-			oldCol, ok := oldSch.GetPKCols().NameToCol[newCol.Name]
-			if !ok {
-				return nil, ErrPrimaryKeySetsIncompatible
-			}
-			ordIdx = oldSch.GetPKCols().TagToIdx[oldCol.Tag]
-		}
-
-		// ord is the schema ordering index, which may have changed in newSch
-		ord := newSch.GetAllCols().TagToIdx[newCol.Tag]
-		newPkOrdinals[ordIdx] = ord
-	}
-
-	return newPkOrdinals, nil
->>>>>>> a9f14351
 }
 
 var ErrKeylessAltTbl = errors.New("schema alterations not supported for keyless tables")
 
-<<<<<<< HEAD
-// dropColumn drops a column from a table, and removes its associated cell values
-func dropColumn(ctx context.Context, tbl *doltdb.Table, colName string) (*doltdb.Table, error) {
-	if tbl == nil {
-		panic("invalid parameters")
-	}
-
-	sch, err := tbl.GetSchema(ctx)
-	if err != nil {
-		return nil, err
-	}
-
-	if schema.IsKeyless(sch) {
-		return nil, ErrKeylessAltTbl
-	}
-
-	if col, ok := sch.GetAllCols().GetByName(colName); !ok {
-		return nil, schema.ErrColNotFound
-	} else if col.IsPartOfPK {
-		return nil, errors.New("Cannot drop column in primary key")
-	}
-
-	for _, index := range sch.Indexes().IndexesWithColumn(colName) {
-		_, err = sch.Indexes().RemoveIndex(index.Name())
-		if err != nil {
-			return nil, err
-		}
-		tbl, err = tbl.DeleteIndexRowData(ctx, index.Name())
-		if err != nil {
-			return nil, err
-		}
-	}
-
-	cols := make([]schema.Column, 0)
-	for _, col := range sch.GetAllCols().GetColumns() {
-		if col.Name == colName {
-			continue
-		}
-		cols = append(cols, col)
-	}
-
-	colColl := schema.NewColCollection(cols...)
-	newSch, err := schema.SchemaFromCols(colColl)
-	if err != nil {
-		return nil, err
-	}
-	newSch.Indexes().AddIndex(sch.Indexes().AllIndexes()...)
-
-	// Copy over all checks from the old schema
-	for _, check := range sch.Checks().AllChecks() {
-		_, err = newSch.Checks().AddCheck(check.Name(), check.Expression(), check.Enforced())
-		if err != nil {
-			return nil, err
-		}
-	}
-
-	pkOrds, err := schema.ModifyPkOrdinals(sch, newSch)
-	if err != nil {
-		return nil, err
-	}
-	err = newSch.SetPkOrdinals(pkOrds)
-	if err != nil {
-		return nil, err
-	}
-
-	return tbl.UpdateSchema(ctx, newSch)
-}
-
-=======
->>>>>>> a9f14351
 // backupFkcIndexesForKeyDrop finds backup indexes to cover foreign key references during a primary
 // key drop. If multiple indexes are valid, we sort by unique and select the first.
 // This will not work with a non-pk index drop without an additional index filter argument.
