// Copyright 2019-2020 Dolthub, Inc.
//
// Licensed under the Apache License, Version 2.0 (the "License");
// you may not use this file except in compliance with the License.
// You may obtain a copy of the License at
//
//     http://www.apache.org/licenses/LICENSE-2.0
//
// Unless required by applicable law or agreed to in writing, software
// distributed under the License is distributed on an "AS IS" BASIS,
// WITHOUT WARRANTIES OR CONDITIONS OF ANY KIND, either express or implied.
// See the License for the specific language governing permissions and
// limitations under the License.

package sqle

import (
	"context"
	"encoding/json"
	"fmt"
	"io"
	"strings"
	"time"

	"github.com/dolthub/go-mysql-server/sql"
	"github.com/dolthub/go-mysql-server/sql/mysql_db"
	"gopkg.in/src-d/go-errors.v1"

	"github.com/dolthub/dolt/go/libraries/doltcore/doltdb"
	"github.com/dolthub/dolt/go/libraries/doltcore/env"
	"github.com/dolthub/dolt/go/libraries/doltcore/env/actions/commitwalk"
	"github.com/dolthub/dolt/go/libraries/doltcore/ref"
	"github.com/dolthub/dolt/go/libraries/doltcore/schema"
	"github.com/dolthub/dolt/go/libraries/doltcore/sqle/dprocedures"
	"github.com/dolthub/dolt/go/libraries/doltcore/sqle/dsess"
	"github.com/dolthub/dolt/go/libraries/doltcore/sqle/dtables"
	"github.com/dolthub/dolt/go/libraries/doltcore/sqle/globalstate"
	"github.com/dolthub/dolt/go/libraries/doltcore/sqle/sqlutil"
	"github.com/dolthub/dolt/go/libraries/doltcore/table/editor"
)

var ErrInvalidTableName = errors.NewKind("Invalid table name %s. Table names must match the regular expression " + doltdb.TableNameRegexStr)
var ErrReservedTableName = errors.NewKind("Invalid table name %s. Table names beginning with `dolt_` are reserved for internal use")
var ErrSystemTableAlter = errors.NewKind("Cannot alter table %s: system tables cannot be dropped or altered")

type SqlDatabase interface {
	sql.Database
	GetRoot(*sql.Context) (*doltdb.RootValue, error)
	DbData() env.DbData
	Name() string

	StartTransaction(ctx *sql.Context, tCharacteristic sql.TransactionCharacteristic) (sql.Transaction, error)
	Flush(*sql.Context) error
	EditOptions() editor.Options
}

func DbsAsDSQLDBs(dbs []sql.Database) []SqlDatabase {
	dsqlDBs := make([]SqlDatabase, 0, len(dbs))
	for _, db := range dbs {
		var sqlDb SqlDatabase
		if sqlDatabase, ok := db.(SqlDatabase); ok {
			sqlDb = sqlDatabase
		} else if privDatabase, ok := db.(mysql_db.PrivilegedDatabase); ok {
			if sqlDatabase, ok := privDatabase.Unwrap().(SqlDatabase); ok {
				sqlDb = sqlDatabase
			}
		}
		if sqlDb == nil {
			continue
		}
		switch v := sqlDb.(type) {
		case ReadReplicaDatabase, Database:
			dsqlDBs = append(dsqlDBs, v)
		case ReadOnlyDatabase, *UserSpaceDatabase:
		default:
			// esoteric analyzer errors occur if we silently drop databases, usually caused by pointer receivers
			panic("cannot cast to SqlDatabase")
		}
	}
	return dsqlDBs
}

// Database implements sql.Database for a dolt DB.
type Database struct {
	name     string
	ddb      *doltdb.DoltDB
	rsr      env.RepoStateReader
	rsw      env.RepoStateWriter
	gs       globalstate.GlobalState
	editOpts editor.Options
}

func (db Database) EditOptions() editor.Options {
	return db.editOpts
}

var _ sql.Database = Database{}
var _ sql.TableCreator = Database{}
var _ sql.ViewDatabase = Database{}
var _ sql.TemporaryTableCreator = Database{}
var _ sql.TemporaryTableDatabase = Database{}

type ReadOnlyDatabase struct {
	Database
}

var _ sql.ReadOnlyDatabase = ReadOnlyDatabase{}

func (r ReadOnlyDatabase) IsReadOnly() bool {
	return true
}

func (db Database) StartTransaction(ctx *sql.Context, tCharacteristic sql.TransactionCharacteristic) (sql.Transaction, error) {
	dsession := dsess.DSessFromSess(ctx.Session)

	if !dsession.HasDB(ctx, db.Name()) {
		init, err := GetInitialDBState(ctx, db)
		if err != nil {
			return nil, err
		}

		err = dsession.AddDB(ctx, init)
		if err != nil {
			return nil, err
		}
	}

	return dsession.StartTransaction(ctx, db.Name(), tCharacteristic)
}

func (db Database) CommitTransaction(ctx *sql.Context, tx sql.Transaction) error {
	dsession := dsess.DSessFromSess(ctx.Session)
	return dsession.CommitTransaction(ctx, db.name, tx)
}

func (db Database) Rollback(ctx *sql.Context, tx sql.Transaction) error {
	dsession := dsess.DSessFromSess(ctx.Session)
	return dsession.RollbackTransaction(ctx, db.name, tx)
}

func (db Database) CreateSavepoint(ctx *sql.Context, tx sql.Transaction, name string) error {
	dsession := dsess.DSessFromSess(ctx.Session)
	return dsession.CreateSavepoint(ctx, name, db.name, tx)
}

func (db Database) RollbackToSavepoint(ctx *sql.Context, tx sql.Transaction, name string) error {
	dsession := dsess.DSessFromSess(ctx.Session)
	return dsession.RollbackToSavepoint(ctx, name, db.name, tx)
}

func (db Database) ReleaseSavepoint(ctx *sql.Context, tx sql.Transaction, name string) error {
	dsession := dsess.DSessFromSess(ctx.Session)
	return dsession.ReleaseSavepoint(ctx, name, db.name, tx)
}

var _ SqlDatabase = Database{}
var _ sql.VersionedDatabase = Database{}
var _ sql.TableDropper = Database{}
var _ sql.TableCreator = Database{}
var _ sql.TemporaryTableCreator = Database{}
var _ sql.TableRenamer = Database{}
var _ sql.TriggerDatabase = Database{}
var _ sql.StoredProcedureDatabase = Database{}
var _ sql.ExternalStoredProcedureDatabase = Database{}
var _ sql.TransactionDatabase = Database{}
var _ globalstate.StateProvider = Database{}

// NewDatabase returns a new dolt database to use in queries.
func NewDatabase(name string, dbData env.DbData, editOpts editor.Options) Database {
	return Database{
		name:     name,
		ddb:      dbData.Ddb,
		rsr:      dbData.Rsr,
		rsw:      dbData.Rsw,
		gs:       globalstate.NewGlobalStateStore(),
		editOpts: editOpts,
	}
}

// GetInitialDBState returns the InitialDbState for |db|.
func GetInitialDBState(ctx context.Context, db SqlDatabase) (dsess.InitialDbState, error) {
	rsr := db.DbData().Rsr
	ddb := db.DbData().Ddb

	var retainedErr error

	headCommit, err := ddb.Resolve(ctx, rsr.CWBHeadSpec(), rsr.CWBHeadRef())
	if err == doltdb.ErrBranchNotFound {
		retainedErr = err
		err = nil
	}
	if err != nil {
		return dsess.InitialDbState{}, err
	}

	var ws *doltdb.WorkingSet
	if retainedErr == nil {
		ws, err = env.WorkingSet(ctx, ddb, rsr)
		if err != nil {
			return dsess.InitialDbState{}, err
		}
	}

	remotes, err := rsr.GetRemotes()
	if err != nil {
		return dsess.InitialDbState{}, err
	}

	backups, err := rsr.GetBackups()
	if err != nil {
		return dsess.InitialDbState{}, err
	}

	branches, err := rsr.GetBranches()
	if err != nil {
		return dsess.InitialDbState{}, err
	}

	return dsess.InitialDbState{
		Db:         db,
		HeadCommit: headCommit,
		WorkingSet: ws,
		DbData:     db.DbData(),
		Remotes:    remotes,
		Branches:   branches,
		Backups:    backups,
		Err:        retainedErr,
	}, nil
}

// Name returns the name of this database, set at creation time.
func (db Database) Name() string {
	return db.name
}

// GetDoltDB gets the underlying DoltDB of the Database
func (db Database) GetDoltDB() *doltdb.DoltDB {
	return db.ddb
}

// GetStateReader gets the RepoStateReader for a Database
func (db Database) GetStateReader() env.RepoStateReader {
	return db.rsr
}

// GetStateWriter gets the RepoStateWriter for a Database
func (db Database) GetStateWriter() env.RepoStateWriter {
	return db.rsw
}

func (db Database) DbData() env.DbData {
	return env.DbData{
		Ddb: db.ddb,
		Rsw: db.rsw,
		Rsr: db.rsr,
	}
}

func (db Database) GetGlobalState() globalstate.GlobalState {
	return db.gs
}

// GetTableInsensitive is used when resolving tables in queries. It returns a best-effort case-insensitive match for
// the table name given.
func (db Database) GetTableInsensitive(ctx *sql.Context, tblName string) (sql.Table, bool, error) {
	// We start by first checking whether the input table is a temporary table. Temporary tables with name `x` take
	// priority over persisted tables of name `x`.
	ds := dsess.DSessFromSess(ctx.Session)
	if tbl, ok := ds.GetTemporaryTable(ctx, db.Name(), tblName); ok {
		return tbl, ok, nil
	}

	root, err := db.GetRoot(ctx)
	if err != nil {
		return nil, false, err
	}

	head, err := ds.GetHeadCommit(ctx, db.Name())
	if err != nil {
		return nil, false, err
	}

	return db.getTableInsensitive(ctx, head, root, tblName)
}

// GetTableInsensitiveAsOf implements sql.VersionedDatabase
func (db Database) GetTableInsensitiveAsOf(ctx *sql.Context, tableName string, asOf interface{}) (sql.Table, bool, error) {
	head, root, err := resolveAsOf(ctx, db, asOf)
	if err != nil {
		return nil, false, err
	} else if root == nil {
		return nil, false, nil
	}

	table, ok, err := db.getTableInsensitive(ctx, head, root, tableName)
	if err != nil {
		return nil, false, err
	}
	if !ok {
		return nil, false, nil
	}

	if doltdb.IsReadOnlySystemTable(tableName) {
		// currently, system tables do not need to be "locked to root"
		//  see comment below in getTableInsensitive
		return table, ok, nil
	}

	switch table := table.(type) {
	case *DoltTable:
		tbl, err := table.LockedToRoot(ctx, root)
		if err != nil {
			return nil, false, err
		}
		return tbl, true, nil
	case *AlterableDoltTable:
		tbl, err := table.LockedToRoot(ctx, root)
		if err != nil {
			return nil, false, err
		}
		return tbl, true, nil
	case *WritableDoltTable:
		tbl, err := table.LockedToRoot(ctx, root)
		if err != nil {
			return nil, false, err
		}
		return tbl, true, nil
	default:
		panic(fmt.Sprintf("unexpected table type %T", table))
	}
}

func (db Database) getTableInsensitive(ctx *sql.Context, head *doltdb.Commit, root *doltdb.RootValue, tblName string) (sql.Table, bool, error) {
	lwrName := strings.ToLower(tblName)

	// TODO: these tables that cache a root value at construction time should not, they need to get it from the session
	//  at runtime
	switch {
	case strings.HasPrefix(lwrName, doltdb.DoltDiffTablePrefix):
		suffix := tblName[len(doltdb.DoltDiffTablePrefix):]
		dt, err := dtables.NewDiffTable(ctx, suffix, db.ddb, root, head)
		if err != nil {
			return nil, false, err
		}
		return dt, true, nil

	case strings.HasPrefix(lwrName, doltdb.DoltCommitDiffTablePrefix):
		suffix := tblName[len(doltdb.DoltCommitDiffTablePrefix):]
		dt, err := dtables.NewCommitDiffTable(ctx, suffix, db.ddb, root)
		if err != nil {
			return nil, false, err
		}
		return dt, true, nil

	case strings.HasPrefix(lwrName, doltdb.DoltHistoryTablePrefix):
		baseTableName := tblName[len(doltdb.DoltHistoryTablePrefix):]
		baseTable, ok, err := db.getTable(ctx, root, baseTableName)
		if err != nil {
			return nil, false, err
		}
		if !ok {
			return nil, false, nil
		}
		return NewHistoryTable(baseTable.(*AlterableDoltTable).DoltTable, db.ddb, head), true, nil

	case strings.HasPrefix(lwrName, doltdb.DoltConfTablePrefix):
		suffix := tblName[len(doltdb.DoltConfTablePrefix):]
		dt, err := dtables.NewConflictsTable(ctx, suffix, root, dtables.RootSetter(db))
		if err != nil {
			return nil, false, err
		}
		return dt, true, nil

	case strings.HasPrefix(lwrName, doltdb.DoltConstViolTablePrefix):
		suffix := tblName[len(doltdb.DoltConstViolTablePrefix):]
		dt, err := dtables.NewConstraintViolationsTable(ctx, suffix, root, dtables.RootSetter(db))
		if err != nil {
			return nil, false, err
		}
		return dt, true, nil
	}

	var dt sql.Table
	found := false
	switch lwrName {
	case doltdb.LogTableName:
		dt, found = dtables.NewLogTable(ctx, db.ddb, head), true
	case doltdb.DiffTableName:
		dt, found = dtables.NewUnscopedDiffTable(ctx, db.ddb, head), true
	case doltdb.TableOfTablesInConflictName:
		dt, found = dtables.NewTableOfTablesInConflict(ctx, db.name, db.ddb), true
	case doltdb.TableOfTablesWithViolationsName:
		dt, found = dtables.NewTableOfTablesConstraintViolations(ctx, root), true
	case doltdb.BranchesTableName:
		dt, found = dtables.NewBranchesTable(ctx, db.ddb), true
	case doltdb.RemotesTableName:
		dt, found = dtables.NewRemotesTable(ctx, db.ddb), true
	case doltdb.CommitsTableName:
		dt, found = dtables.NewCommitsTable(ctx, db.ddb), true
	case doltdb.CommitAncestorsTableName:
		dt, found = dtables.NewCommitAncestorsTable(ctx, db.ddb), true
	case doltdb.StatusTableName:
		sess := dsess.DSessFromSess(ctx.Session)
		adapter := dsess.NewSessionStateAdapter(
			sess.Session, db.name,
			map[string]env.Remote{},
			map[string]env.BranchConfig{},
			map[string]env.Remote{})
<<<<<<< HEAD
		dt, found = dtables.NewStatusTable(ctx, db.name, db.ddb, adapter), true
=======
		dt, found = dtables.NewStatusTable(ctx, db.name, db.ddb, adapter, db.drw), true
	case doltdb.TagsTableName:
		dt, found = dtables.NewTagsTable(ctx, db.ddb), true
>>>>>>> 59c86f6a
	}
	if found {
		return dt, found, nil
	}

	return db.getTable(ctx, root, tblName)
}

// resolveAsOf resolves given expression to a commit, if one exists.
func resolveAsOf(ctx *sql.Context, db Database, asOf interface{}) (*doltdb.Commit, *doltdb.RootValue, error) {
	head := db.rsr.CWBHeadRef()
	switch x := asOf.(type) {
	case time.Time:
		return resolveAsOfTime(ctx, db.ddb, head, x)
	case string:
		return resolveAsOfCommitRef(ctx, db.ddb, head, x)
	default:
		panic(fmt.Sprintf("unsupported AS OF type %T", asOf))
	}
}

func resolveAsOfTime(ctx *sql.Context, ddb *doltdb.DoltDB, head ref.DoltRef, asOf time.Time) (*doltdb.Commit, *doltdb.RootValue, error) {
	cs, err := doltdb.NewCommitSpec("HEAD")
	if err != nil {
		return nil, nil, err
	}

	cm, err := ddb.Resolve(ctx, cs, head)
	if err != nil {
		return nil, nil, err
	}

	hash, err := cm.HashOf()
	if err != nil {
		return nil, nil, err
	}

	cmItr, err := commitwalk.GetTopologicalOrderIterator(ctx, ddb, hash)
	if err != nil {
		return nil, nil, err
	}

	for {
		_, curr, err := cmItr.Next(ctx)
		if err == io.EOF {
			break
		} else if err != nil {
			return nil, nil, err
		}

		meta, err := curr.GetCommitMeta(ctx)
		if err != nil {
			return nil, nil, err
		}

		if meta.Time().Equal(asOf) || meta.Time().Before(asOf) {
			root, err := curr.GetRootValue(ctx)
			if err != nil {
				return nil, nil, err
			}
			return curr, root, nil
		}
	}
	return nil, nil, nil
}

func resolveAsOfCommitRef(ctx *sql.Context, ddb *doltdb.DoltDB, head ref.DoltRef, commitRef string) (*doltdb.Commit, *doltdb.RootValue, error) {
	if commitRef == doltdb.Working || commitRef == doltdb.Staged {
		sess := dsess.DSessFromSess(ctx.Session)
		root, _, err := sess.ResolveRootForRef(ctx, ctx.GetCurrentDatabase(), commitRef)
		if err != nil {
			return nil, nil, err
		}

		cm, err := ddb.ResolveCommitRef(ctx, head)
		if err != nil {
			return nil, nil, err
		}
		return cm, root, nil
	}

	cs, err := doltdb.NewCommitSpec(commitRef)
	if err != nil {
		return nil, nil, err
	}

	cm, err := ddb.Resolve(ctx, cs, head)
	if err != nil {
		return nil, nil, err
	}

	root, err := cm.GetRootValue(ctx)
	if err != nil {
		return nil, nil, err
	}

	return cm, root, nil
}

// GetTableNamesAsOf implements sql.VersionedDatabase
func (db Database) GetTableNamesAsOf(ctx *sql.Context, time interface{}) ([]string, error) {
	_, root, err := resolveAsOf(ctx, db, time)
	if err != nil {
		return nil, err
	} else if root == nil {
		return nil, nil
	}

	tblNames, err := root.GetTableNames(ctx)
	if err != nil {
		return nil, err
	}
	return filterDoltInternalTables(tblNames), nil
}

// getTable gets the table with the exact name given at the root value given. The database caches tables for all root
// values to avoid doing schema lookups on every table lookup, which are expensive.
func (db Database) getTable(ctx *sql.Context, root *doltdb.RootValue, tableName string) (sql.Table, bool, error) {
	tableNames, err := getAllTableNames(ctx, root)
	if err != nil {
		return nil, true, err
	}

	tableName, ok := sql.GetTableNameInsensitive(tableName, tableNames)
	if !ok {
		return nil, false, nil
	}

	tbl, ok, err := root.GetTable(ctx, tableName)
	if err != nil {
		return nil, false, err
	} else if !ok {
		// Should be impossible
		return nil, false, doltdb.ErrTableNotFound
	}

	sch, err := tbl.GetSchema(ctx)
	if err != nil {
		return nil, false, err
	}

	var table sql.Table

	readonlyTable, err := NewDoltTable(tableName, sch, tbl, db, db.editOpts)
	if err != nil {
		return nil, false, err
	}
	if doltdb.IsReadOnlySystemTable(tableName) {
		table = readonlyTable
	} else if doltdb.HasDoltPrefix(tableName) {
		table = &WritableDoltTable{DoltTable: readonlyTable, db: db}
	} else {
		table = &AlterableDoltTable{WritableDoltTable{DoltTable: readonlyTable, db: db}}
	}

	return table, true, nil
}

// GetTableNames returns the names of all user tables. System tables in user space (e.g. dolt_docs, dolt_query_catalog)
// are filtered out. This method is used for queries that examine the schema of the database, e.g. show tables. Table
// name resolution in queries is handled by GetTableInsensitive. Use GetAllTableNames for an unfiltered list of all
// tables in user space.
func (db Database) GetTableNames(ctx *sql.Context) ([]string, error) {
	tblNames, err := db.GetAllTableNames(ctx)
	if err != nil {
		return nil, err
	}
	return filterDoltInternalTables(tblNames), nil
}

// GetAllTableNames returns all user-space tables, including system tables in user space
// (e.g. dolt_docs, dolt_query_catalog).
func (db Database) GetAllTableNames(ctx *sql.Context) ([]string, error) {
	root, err := db.GetRoot(ctx)

	if err != nil {
		return nil, err
	}

	return getAllTableNames(ctx, root)
}

func getAllTableNames(ctx context.Context, root *doltdb.RootValue) ([]string, error) {
	return root.GetTableNames(ctx)
}

func filterDoltInternalTables(tblNames []string) []string {
	result := []string{}
	for _, tbl := range tblNames {
		if !doltdb.HasDoltPrefix(tbl) {
			result = append(result, tbl)
		}
	}
	return result
}

// GetRoot returns the root value for this database session
func (db Database) GetRoot(ctx *sql.Context) (*doltdb.RootValue, error) {
	sess := dsess.DSessFromSess(ctx.Session)
	dbState, ok, err := sess.LookupDbState(ctx, db.Name())
	if err != nil {
		return nil, err
	}
	if !ok {
		return nil, fmt.Errorf("no root value found in session")
	}

	return dbState.GetRoots().Working, nil
}

func (db Database) GetWorkingSet(ctx *sql.Context) (*doltdb.WorkingSet, error) {
	sess := dsess.DSessFromSess(ctx.Session)
	dbState, ok, err := sess.LookupDbState(ctx, db.Name())
	if err != nil {
		return nil, err
	}
	if !ok {
		return nil, fmt.Errorf("no root value found in session")
	}
	return dbState.WorkingSet, nil
}

// SetRoot should typically be called on the Session, which is where this state lives. But it's available here as a
// convenience.
func (db Database) SetRoot(ctx *sql.Context, newRoot *doltdb.RootValue) error {
	sess := dsess.DSessFromSess(ctx.Session)
	return sess.SetRoot(ctx, db.name, newRoot)
}

// GetHeadRoot returns root value for the current session head
func (db Database) GetHeadRoot(ctx *sql.Context) (*doltdb.RootValue, error) {
	sess := dsess.DSessFromSess(ctx.Session)
	head, err := sess.GetHeadCommit(ctx, db.name)
	if err != nil {
		return nil, err
	}
	return head.GetRootValue(ctx)
}

// DropTable drops the table with the name given.
// The planner returns the correct case sensitive name in tableName
func (db Database) DropTable(ctx *sql.Context, tableName string) error {
	if doltdb.IsReadOnlySystemTable(tableName) {
		return ErrSystemTableAlter.New(tableName)
	}

	ds := dsess.DSessFromSess(ctx.Session)
	if _, ok := ds.GetTemporaryTable(ctx, db.Name(), tableName); ok {
		ds.DropTemporaryTable(ctx, db.Name(), tableName)
		return nil
	}

	root, err := db.GetRoot(ctx)
	if err != nil {
		return err
	}

	tableExists, err := root.HasTable(ctx, tableName)
	if err != nil {
		return err
	}

	if !tableExists {
		return sql.ErrTableNotFound.New(tableName)
	}

	newRoot, err := root.RemoveTables(ctx, true, false, tableName)
	if err != nil {
		return err
	}

	ws, err := ds.WorkingSet(ctx, db.Name())
	if err != nil {
		return err
	}

	ait, err := db.gs.GetAutoIncrementTracker(ctx, ws)
	if err != nil {
		return err
	}
	ait.DropTable(tableName)

	return db.SetRoot(ctx, newRoot)
}

// CreateTable creates a table with the name and schema given.
func (db Database) CreateTable(ctx *sql.Context, tableName string, sch sql.PrimaryKeySchema) error {
	if doltdb.HasDoltPrefix(tableName) {
		return ErrReservedTableName.New(tableName)
	}

	if !doltdb.IsValidTableName(tableName) {
		return ErrInvalidTableName.New(tableName)
	}

	return db.createSqlTable(ctx, tableName, sch)
}

// Unlike the exported version CreateTable, createSqlTable doesn't enforce any table name checks.
func (db Database) createSqlTable(ctx *sql.Context, tableName string, sch sql.PrimaryKeySchema) error {
	ws, err := db.GetWorkingSet(ctx)
	if err != nil {
		return err
	}
	root := ws.WorkingRoot()

	if exists, err := root.HasTable(ctx, tableName); err != nil {
		return err
	} else if exists {
		return sql.ErrTableAlreadyExists.New(tableName)
	}

	headRoot, err := db.GetHeadRoot(ctx)
	if err != nil {
		return err
	}

	doltSch, err := sqlutil.ToDoltSchema(ctx, root, tableName, sch, headRoot)
	if err != nil {
		return err
	}

	// Prevent any tables that use Spatial Types as Primary Key from being created
	if schema.IsUsingSpatialColAsKey(doltSch) {
		return schema.ErrUsingSpatialKey.New(tableName)
	}

	if schema.HasAutoIncrement(doltSch) {
		ait, err := db.gs.GetAutoIncrementTracker(ctx, ws)
		if err != nil {
			return err
		}
		ait.AddNewTable(tableName)
	}

	return db.createDoltTable(ctx, tableName, root, doltSch)
}

// createDoltTable creates a table on the database using the given dolt schema while not enforcing table name checks.
func (db Database) createDoltTable(ctx *sql.Context, tableName string, root *doltdb.RootValue, doltSch schema.Schema) error {
	if exists, err := root.HasTable(ctx, tableName); err != nil {
		return err
	} else if exists {
		return sql.ErrTableAlreadyExists.New(tableName)
	}

	var conflictingTbls []string
	_ = doltSch.GetAllCols().Iter(func(tag uint64, col schema.Column) (stop bool, err error) {
		_, tbl, exists, err := root.GetTableByColTag(ctx, tag)
		if err != nil {
			return true, err
		}
		if exists && tbl != tableName {
			errStr := schema.ErrTagPrevUsed(tag, col.Name, tbl).Error()
			conflictingTbls = append(conflictingTbls, errStr)
		}
		return false, nil
	})

	if len(conflictingTbls) > 0 {
		return fmt.Errorf(strings.Join(conflictingTbls, "\n"))
	}

	newRoot, err := root.CreateEmptyTable(ctx, tableName, doltSch)
	if err != nil {
		return err
	}

	return db.SetRoot(ctx, newRoot)
}

// CreateTemporaryTable creates a table that only exists the length of a session.
func (db Database) CreateTemporaryTable(ctx *sql.Context, tableName string, pkSch sql.PrimaryKeySchema) error {
	if doltdb.HasDoltPrefix(tableName) {
		return ErrReservedTableName.New(tableName)
	}

	if !doltdb.IsValidTableName(tableName) {
		return ErrInvalidTableName.New(tableName)
	}

	tmp, err := NewTempTable(ctx, db.ddb, pkSch, tableName, db.name, db.editOpts)
	if err != nil {
		return err
	}

	ds := dsess.DSessFromSess(ctx.Session)
	ds.AddTemporaryTable(ctx, db.Name(), tmp)
	return nil
}

// RenameTable implements sql.TableRenamer
func (db Database) RenameTable(ctx *sql.Context, oldName, newName string) error {
	root, err := db.GetRoot(ctx)

	if err != nil {
		return err
	}

	if doltdb.IsReadOnlySystemTable(oldName) {
		return ErrSystemTableAlter.New(oldName)
	}

	if doltdb.HasDoltPrefix(newName) {
		return ErrReservedTableName.New(newName)
	}

	if !doltdb.IsValidTableName(newName) {
		return ErrInvalidTableName.New(newName)
	}

	if _, ok, _ := db.GetTableInsensitive(ctx, newName); ok {
		return sql.ErrTableAlreadyExists.New(newName)
	}

	newRoot, err := renameTable(ctx, root, oldName, newName)

	if err != nil {
		return err
	}

	return db.SetRoot(ctx, newRoot)
}

// Flush flushes the current batch of outstanding changes and returns any errors.
func (db Database) Flush(ctx *sql.Context) error {
	sess := dsess.DSessFromSess(ctx.Session)
	dbState, _, err := sess.LookupDbState(ctx, db.Name())
	if err != nil {
		return err
	}
	editSession := dbState.WriteSession

	ws, err := editSession.Flush(ctx)
	if err != nil {
		return err
	}
	return db.SetRoot(ctx, ws.WorkingRoot())
}

// GetView implements sql.ViewDatabase
func (db Database) GetView(ctx *sql.Context, viewName string) (string, bool, error) {
	root, err := db.GetRoot(ctx)
	if err != nil {
		return "", false, err
	}

	lwrViewName := strings.ToLower(viewName)
	switch {
	case strings.HasPrefix(lwrViewName, doltdb.DoltBlameViewPrefix):
		tableName := lwrViewName[len(doltdb.DoltBlameViewPrefix):]

		view, err := dtables.NewBlameView(ctx, tableName, root)
		if err != nil {
			return "", false, err
		}
		return view, true, nil
	}

	tbl, ok, err := db.GetTableInsensitive(ctx, doltdb.SchemasTableName)
	if err != nil {
		return "", false, err
	}
	if !ok {
		return "", false, nil
	}

	fragments, err := getSchemaFragmentsOfType(ctx, tbl.(*WritableDoltTable), viewFragment)
	if err != nil {
		return "", false, err
	}

	for _, fragment := range fragments {
		if strings.ToLower(fragment.name) == strings.ToLower(viewName) {
			return fragment.fragment, true, nil
		}
	}

	return "", false, nil
}

// AllViews implements sql.ViewDatabase
func (db Database) AllViews(ctx *sql.Context) ([]sql.ViewDefinition, error) {
	tbl, ok, err := db.GetTableInsensitive(ctx, doltdb.SchemasTableName)
	if err != nil {
		return nil, err
	}
	if !ok {
		return nil, nil
	}

	frags, err := getSchemaFragmentsOfType(ctx, tbl.(*WritableDoltTable), viewFragment)
	if err != nil {
		return nil, err
	}

	var views []sql.ViewDefinition
	for _, frag := range frags {
		views = append(views, sql.ViewDefinition{
			Name:           frag.name,
			TextDefinition: frag.fragment,
		})
	}
	if err != nil {
		return nil, err
	}

	return views, nil
}

// CreateView implements sql.ViewCreator. Persists the view in the dolt database, so
// it can exist in a sql session later. Returns sql.ErrExistingView if a view
// with that name already exists.
func (db Database) CreateView(ctx *sql.Context, name string, definition string) error {
	err := sql.ErrExistingView.New(db.name, name)
	return db.addFragToSchemasTable(ctx, "view", name, definition, time.Unix(0, 0).UTC(), err)
}

// DropView implements sql.ViewDropper. Removes a view from persistence in the
// dolt database. Returns sql.ErrNonExistingView if the view did not
// exist.
func (db Database) DropView(ctx *sql.Context, name string) error {
	err := sql.ErrViewDoesNotExist.New(db.name, name)
	return db.dropFragFromSchemasTable(ctx, "view", name, err)
}

// GetTriggers implements sql.TriggerDatabase.
func (db Database) GetTriggers(ctx *sql.Context) ([]sql.TriggerDefinition, error) {
	tbl, ok, err := db.GetTableInsensitive(ctx, doltdb.SchemasTableName)
	if err != nil {
		return nil, err
	}
	if !ok {
		return nil, nil
	}

	frags, err := getSchemaFragmentsOfType(ctx, tbl.(*WritableDoltTable), triggerFragment)
	if err != nil {
		return nil, err
	}

	var triggers []sql.TriggerDefinition
	for _, frag := range frags {
		triggers = append(triggers, sql.TriggerDefinition{
			Name:            frag.name,
			CreateStatement: frag.fragment,
			CreatedAt:       frag.created,
		})
	}
	if err != nil {
		return nil, err
	}

	return triggers, nil
}

// CreateTrigger implements sql.TriggerDatabase.
func (db Database) CreateTrigger(ctx *sql.Context, definition sql.TriggerDefinition) error {
	return db.addFragToSchemasTable(ctx,
		"trigger",
		definition.Name,
		definition.CreateStatement,
		definition.CreatedAt,
		fmt.Errorf("triggers `%s` already exists", definition.Name), //TODO: add a sql error and return that instead
	)
}

// DropTrigger implements sql.TriggerDatabase.
func (db Database) DropTrigger(ctx *sql.Context, name string) error {
	//TODO: add a sql error and use that as the param error instead
	return db.dropFragFromSchemasTable(ctx, "trigger", name, sql.ErrTriggerDoesNotExist.New(name))
}

// GetStoredProcedures implements sql.StoredProcedureDatabase.
func (db Database) GetStoredProcedures(ctx *sql.Context) ([]sql.StoredProcedureDetails, error) {
	return DoltProceduresGetAll(ctx, db)
}

// SaveStoredProcedure implements sql.StoredProcedureDatabase.
func (db Database) SaveStoredProcedure(ctx *sql.Context, spd sql.StoredProcedureDetails) error {
	return DoltProceduresAddProcedure(ctx, db, spd)
}

// DropStoredProcedure implements sql.StoredProcedureDatabase.
func (db Database) DropStoredProcedure(ctx *sql.Context, name string) error {
	return DoltProceduresDropProcedure(ctx, db, name)
}

// GetExternalStoredProcedures implements sql.ExternalStoredProcedureDatabase.
func (db Database) GetExternalStoredProcedures(ctx *sql.Context) ([]sql.ExternalStoredProcedureDetails, error) {
	return dprocedures.DoltProcedures, nil
}

func (db Database) addFragToSchemasTable(ctx *sql.Context, fragType, name, definition string, created time.Time, existingErr error) (err error) {
	tbl, err := GetOrCreateDoltSchemasTable(ctx, db)
	if err != nil {
		return err
	}

	_, exists, err := fragFromSchemasTable(ctx, tbl, fragType, name)
	if err != nil {
		return err
	}
	if exists {
		return existingErr
	}

	sess := dsess.DSessFromSess(ctx.Session)
	dbState, _, err := sess.LookupDbState(ctx, db.Name())
	if err != nil {
		return err
	}
	ts := dbState.WriteSession

	ws, err := ts.Flush(ctx)
	if err != nil {
		return err
	}

	// If rows exist, then grab the highest id and add 1 to get the new id
	idx, err := nextSchemasTableIndex(ctx, ws.WorkingRoot())
	if err != nil {
		return err
	}

	// Insert the new row into the db
	inserter := tbl.Inserter(ctx)
	defer func() {
		cErr := inserter.Close(ctx)
		if err == nil {
			err = cErr
		}
	}()
	// Encode createdAt time to JSON
	extra := Extra{
		CreatedAt: created.Unix(),
	}
	extraJSON, err := json.Marshal(extra)
	if err != nil {
		return err
	}
	return inserter.Insert(ctx, sql.Row{fragType, name, definition, idx, extraJSON})
}

func (db Database) dropFragFromSchemasTable(ctx *sql.Context, fragType, name string, missingErr error) error {
	stbl, found, err := db.GetTableInsensitive(ctx, doltdb.SchemasTableName)
	if err != nil {
		return err
	}
	if !found {
		return missingErr
	}

	tbl := stbl.(*WritableDoltTable)
	row, exists, err := fragFromSchemasTable(ctx, tbl, fragType, name)
	if err != nil {
		return err
	}
	if !exists {
		return missingErr
	}
	deleter := tbl.Deleter(ctx)
	err = deleter.Delete(ctx, row)
	if err != nil {
		return err
	}

	return deleter.Close(ctx)
}

// GetAllTemporaryTables returns all temporary tables
func (db Database) GetAllTemporaryTables(ctx *sql.Context) ([]sql.Table, error) {
	sess := dsess.DSessFromSess(ctx.Session)
	return sess.GetAllTemporaryTables(ctx, db.Name())
}<|MERGE_RESOLUTION|>--- conflicted
+++ resolved
@@ -406,13 +406,9 @@
 			map[string]env.Remote{},
 			map[string]env.BranchConfig{},
 			map[string]env.Remote{})
-<<<<<<< HEAD
 		dt, found = dtables.NewStatusTable(ctx, db.name, db.ddb, adapter), true
-=======
-		dt, found = dtables.NewStatusTable(ctx, db.name, db.ddb, adapter, db.drw), true
 	case doltdb.TagsTableName:
 		dt, found = dtables.NewTagsTable(ctx, db.ddb), true
->>>>>>> 59c86f6a
 	}
 	if found {
 		return dt, found, nil
