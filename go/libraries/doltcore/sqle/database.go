--- conflicted
+++ resolved
@@ -278,7 +278,6 @@
 }
 
 func (db Database) GetTableInsensitiveWithRoot(ctx *sql.Context, root *doltdb.RootValue, tblName string) (sql.Table, bool, error) {
-<<<<<<< HEAD
 	//lwrName := strings.ToLower(tblName)
 
 	//sess := dsess.DSessFromSess(ctx.Session)
@@ -353,92 +352,11 @@
 	//case doltdb.CommitAncestorsTableName:
 	//	dt, found = dtables.NewCommitAncestorsTable(ctx, db.ddb), true
 	//case doltdb.StatusTableName:
-	//	dt, found = dtables.NewStatusTable(ctx, db.name, db.ddb, dsess.NewSessionStateAdapter(sess, db.name, map[string]env.Remote{}, map[string]env.BranchConfig{}), db.drw), true
+	//	dt, found = dtables.NewStatusTable(ctx, db.name, db.ddb, dsess.NewSessionStateAdapter(sess.Session, db.name, map[string]env.Remote{}, map[string]env.BranchConfig{}), db.drw), true
 	//}
 	//if found {
 	//	return dt, found, nil
 	//}
-=======
-	lwrName := strings.ToLower(tblName)
-
-	sess := dsess.DSessFromSess(ctx.Session)
-
-	// NOTE: system tables are not suitable for caching
-	switch {
-	case strings.HasPrefix(lwrName, doltdb.DoltDiffTablePrefix):
-		suffix := tblName[len(doltdb.DoltDiffTablePrefix):]
-		head, err := sess.GetHeadCommit(ctx, db.name)
-		if err != nil {
-			return nil, false, err
-		}
-		dt, err := dtables.NewDiffTable(ctx, suffix, db.ddb, root, head)
-		if err != nil {
-			return nil, false, err
-		}
-		return dt, true, nil
-	case strings.HasPrefix(lwrName, doltdb.DoltCommitDiffTablePrefix):
-		suffix := tblName[len(doltdb.DoltCommitDiffTablePrefix):]
-		dt, err := dtables.NewCommitDiffTable(ctx, suffix, db.ddb, root)
-		if err != nil {
-			return nil, false, err
-		}
-		return dt, true, nil
-	case strings.HasPrefix(lwrName, doltdb.DoltHistoryTablePrefix):
-		suffix := tblName[len(doltdb.DoltHistoryTablePrefix):]
-		head, err := sess.GetHeadCommit(ctx, db.name)
-		if err != nil {
-			return nil, false, err
-		}
-		dt, err := dtables.NewHistoryTable(ctx, suffix, db.ddb, root, head)
-		if err != nil {
-			return nil, false, err
-		}
-		return dt, true, nil
-	case strings.HasPrefix(lwrName, doltdb.DoltConfTablePrefix):
-		suffix := tblName[len(doltdb.DoltConfTablePrefix):]
-		dt, err := dtables.NewConflictsTable(ctx, suffix, root, dtables.RootSetter(db))
-		if err != nil {
-			return nil, false, err
-		}
-		return dt, true, nil
-	case strings.HasPrefix(lwrName, doltdb.DoltConstViolTablePrefix):
-		suffix := tblName[len(doltdb.DoltConstViolTablePrefix):]
-		dt, err := dtables.NewConstraintViolationsTable(ctx, suffix, root, dtables.RootSetter(db))
-		if err != nil {
-			return nil, false, err
-		}
-		return dt, true, nil
-	}
-
-	// NOTE: system tables are not suitable for caching
-	var dt sql.Table
-	found := false
-	switch lwrName {
-	case doltdb.LogTableName:
-		head, err := sess.GetHeadCommit(ctx, db.name)
-		if err != nil {
-			return nil, false, err
-		}
-		dt, found = dtables.NewLogTable(ctx, db.ddb, head), true
-	case doltdb.TableOfTablesInConflictName:
-		dt, found = dtables.NewTableOfTablesInConflict(ctx, db.ddb, root), true
-	case doltdb.TableOfTablesWithViolationsName:
-		dt, found = dtables.NewTableOfTablesConstraintViolations(ctx, root), true
-	case doltdb.BranchesTableName:
-		dt, found = dtables.NewBranchesTable(ctx, db.ddb), true
-	case doltdb.RemotesTableName:
-		dt, found = dtables.NewRemotesTable(ctx, db.ddb), true
-	case doltdb.CommitsTableName:
-		dt, found = dtables.NewCommitsTable(ctx, db.ddb), true
-	case doltdb.CommitAncestorsTableName:
-		dt, found = dtables.NewCommitAncestorsTable(ctx, db.ddb), true
-	case doltdb.StatusTableName:
-		dt, found = dtables.NewStatusTable(ctx, db.name, db.ddb, dsess.NewSessionStateAdapter(sess.Session, db.name, map[string]env.Remote{}, map[string]env.BranchConfig{}), db.drw), true
-	}
-	if found {
-		return dt, found, nil
-	}
->>>>>>> 9cab24b5
 
 	return db.getTable(ctx, root, tblName, false)
 }
