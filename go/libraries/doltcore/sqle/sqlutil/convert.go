// Copyright 2020 Dolthub, Inc.
//
// Licensed under the Apache License, Version 2.0 (the "License");
// you may not use this file except in compliance with the License.
// You may obtain a copy of the License at
//
//     http://www.apache.org/licenses/LICENSE-2.0
//
// Unless required by applicable law or agreed to in writing, software
// distributed under the License is distributed on an "AS IS" BASIS,
// WITHOUT WARRANTIES OR CONDITIONS OF ANY KIND, either express or implied.
// See the License for the specific language governing permissions and
// limitations under the License.

package sqlutil

import (
	"context"
	"fmt"

	"github.com/dolthub/go-mysql-server/sql"

	"github.com/dolthub/dolt/go/libraries/doltcore/doltdb"
	"github.com/dolthub/dolt/go/libraries/doltcore/schema"
	"github.com/dolthub/dolt/go/libraries/doltcore/schema/typeinfo"
	"github.com/dolthub/dolt/go/store/types"
)

// TODO: Many callers only care about field names and types, not the table or db names.
// Those callers may be passing in "" for these values, or may be passing in incorrect values
// that are currently unused.
func FromDoltSchema(dbName, tableName string, sch schema.Schema) (sql.PrimaryKeySchema, error) {
	cols := make(sql.Schema, sch.GetAllCols().Size())

	var i int
	_ = sch.GetAllCols().Iter(func(tag uint64, col schema.Column) (stop bool, err error) {
		sqlType := col.TypeInfo.ToSqlType()
		var extra string
		if col.AutoIncrement {
			extra = "auto_increment"
		}

		var deflt, generated *sql.ColumnDefaultValue
		if col.Default != "" {
			deflt = sql.NewUnresolvedColumnDefaultValue(col.Default)
		}
		if col.Generated != "" {
			generated = sql.NewUnresolvedColumnDefaultValue(col.Generated)
		}

		cols[i] = &sql.Column{
			Name:           col.Name,
			Type:           sqlType,
			Default:        deflt,
<<<<<<< HEAD
=======
			Generated:      generated,
>>>>>>> 5d31f836
			Nullable:       col.IsNullable(),
			DatabaseSource: dbName,
			Source:         tableName,
			PrimaryKey:     col.IsPartOfPK,
			AutoIncrement:  col.AutoIncrement,
			Comment:        col.Comment,
<<<<<<< HEAD
=======
			Virtual:        col.Virtual,
>>>>>>> 5d31f836
			Extra:          extra,
		}
		i++
		return false, nil
	})

	return sql.NewPrimaryKeySchema(cols, sch.GetPkOrdinals()...), nil
}

// ToDoltSchema returns a dolt Schema from the sql schema given, suitable for use in creating a table.
func ToDoltSchema(
	ctx context.Context,
	root *doltdb.RootValue,
	tableName string,
	sqlSchema sql.PrimaryKeySchema,
	headRoot *doltdb.RootValue,
	collation sql.CollationID,
) (schema.Schema, error) {
	var cols []schema.Column
	var err error

	// generate tags for all columns
	var names []string
	var kinds []types.NomsKind
	for _, col := range sqlSchema.Schema {
		names = append(names, col.Name)
		ti, err := typeinfo.FromSqlType(col.Type)
		if err != nil {
			return nil, err
		}
		kinds = append(kinds, ti.NomsKind())
	}

	tags, err := root.GenerateTagsForNewColumns(ctx, tableName, names, kinds, headRoot)
	if err != nil {
		return nil, err
	}

	if len(tags) != len(sqlSchema.Schema) {
		return nil, fmt.Errorf("number of tags should equal number of columns")
	}

	for i, col := range sqlSchema.Schema {
		convertedCol, err := ToDoltCol(tags[i], col)
		if err != nil {
			return nil, err
		}
		cols = append(cols, convertedCol)
	}

	colColl := schema.NewColCollection(cols...)

	err = schema.ValidateForInsert(colColl)
	if err != nil {
		return nil, err
	}

	sch, err := schema.NewSchema(colColl,
		sqlSchema.PkOrdinals,
		schema.Collation(collation),
		nil,
		nil,
	)
	if err != nil {
		return nil, err
	}

	return sch, nil
}

// ToDoltCol returns the dolt column corresponding to the SQL column given
func ToDoltCol(tag uint64, col *sql.Column) (schema.Column, error) {
	var constraints []schema.ColConstraint
	if !col.Nullable || col.PrimaryKey {
		constraints = append(constraints, schema.NotNullConstraint{})
	}
	typeInfo, err := typeinfo.FromSqlType(col.Type)
	if err != nil {
		return schema.Column{}, err
	}

	defaultVal := ""
	generatedVal := ""
	if col.Default != nil {
		defaultVal = col.Default.String()
	} else {
		generatedVal = col.Generated.String()
	}

	c := schema.Column{
		Name:          col.Name,
		Tag:           tag,
		Kind:          typeInfo.NomsKind(),
		IsPartOfPK:    col.PrimaryKey,
		TypeInfo:      typeInfo,
		Default:       defaultVal,
		Generated:     generatedVal,
		Virtual:       col.Virtual,
		AutoIncrement: col.AutoIncrement,
		Comment:       col.Comment,
		Constraints:   constraints,
	}

	err = schema.ValidateColumn(c)
	if err != nil {
		return schema.Column{}, err
	}

	return c, nil
}<|MERGE_RESOLUTION|>--- conflicted
+++ resolved
@@ -52,20 +52,14 @@
 			Name:           col.Name,
 			Type:           sqlType,
 			Default:        deflt,
-<<<<<<< HEAD
-=======
 			Generated:      generated,
->>>>>>> 5d31f836
 			Nullable:       col.IsNullable(),
 			DatabaseSource: dbName,
 			Source:         tableName,
 			PrimaryKey:     col.IsPartOfPK,
 			AutoIncrement:  col.AutoIncrement,
 			Comment:        col.Comment,
-<<<<<<< HEAD
-=======
 			Virtual:        col.Virtual,
->>>>>>> 5d31f836
 			Extra:          extra,
 		}
 		i++
