--- conflicted
+++ resolved
@@ -101,14 +101,11 @@
 	return rrd.Database.StartTransaction(ctx, tCharacteristic)
 }
 
-<<<<<<< HEAD
 func (rrd ReadReplicaDatabase) SetHeadRef(head ref.DoltRef) {
 	rrd.headRef = head
 }
 
 func (rrd ReadReplicaDatabase) PullFromReplica(ctx context.Context) error {
-=======
-func (rrd ReadReplicaDatabase) pullFromReplica(ctx *sql.Context) error {
 	if _, val, ok := sql.SystemVariables.GetGlobal(doltdb.ReplicateHeadsStrategy); ok {
 		switch val {
 		case doltdb.ReplicateHeads_MANY:
@@ -128,7 +125,6 @@
 }
 
 func fetchRef(ctx *sql.Context, rrd ReadReplicaDatabase, head ref.DoltRef) error {
->>>>>>> 6b00ea2f
 	ddb := rrd.Database.DbData().Ddb
 	err := rrd.srcDB.Rebase(ctx)
 	if err != nil {
