--- conflicted
+++ resolved
@@ -2137,138 +2137,10 @@
 		if !ok {
 			return sql.ErrTableNotFound.New(t.tableName)
 		}
-<<<<<<< HEAD
-
-		colTags := make([]uint64, len(sqlFk.Columns))
-		for i, col := range sqlFk.Columns {
-			tableCol, ok := t.sch.GetAllCols().GetByNameCaseInsensitive(col)
-			if !ok {
-				return fmt.Errorf("table `%s` does not have column `%s`", sqlFk.Table, col)
-			}
-			colTags[i] = tableCol.Tag
-		}
-
-		var refTbl *doltdb.Table
-		var refSch schema.Schema
-		if sqlFk.IsSelfReferential() {
-			refTbl = tbl
-			refSch = t.sch
-		} else {
-			refTbl, _, ok, err = root.GetTableInsensitive(ctx, sqlFk.ParentTable)
-			if err != nil {
-				return err
-			}
-			if !ok {
-				return fmt.Errorf("referenced table `%s` does not exist", sqlFk.ParentTable)
-			}
-			refSch, err = refTbl.GetSchema(ctx)
-			if err != nil {
-				return err
-			}
-		}
-
-		refColTags := make([]uint64, len(sqlFk.ParentColumns))
-		for i, name := range sqlFk.ParentColumns {
-			refCol, ok := refSch.GetAllCols().GetByNameCaseInsensitive(name)
-			if !ok {
-				return fmt.Errorf("table `%s` does not have column `%s`", sqlFk.ParentTable, name)
-			}
-			refColTags[i] = refCol.Tag
-		}
-
-		tableIndex, ok, err := findIndexWithPrefix(t.sch, sqlFk.Columns)
+		doltFk, err = t.createForeignKey(ctx, root, tbl, sqlFk, doltFk.OnUpdate, doltFk.OnDelete)
 		if err != nil {
 			return err
 		}
-		if !ok {
-			// The engine matched on a primary key, and Dolt does not yet support using the primary key within the
-			// schema.Index interface (which is used internally to represent indexes across the codebase). In the
-			// meantime, we must generate a duplicate key over the primary key.
-			//TODO: use the primary key as-is
-			idxReturn, err := creation.CreateIndex(
-				ctx,
-				tbl,
-				"",
-				sqlFk.Columns,
-				nil,
-				false,
-				false,
-				false,
-				"",
-				editor.Options{
-					ForeignKeyChecksDisabled: true,
-					Deaf:                     t.opts.Deaf,
-					Tempdir:                  t.opts.Tempdir,
-				})
-			if err != nil {
-				return err
-			}
-			tableIndex = idxReturn.NewIndex
-			tbl = idxReturn.NewTable
-			root, err = root.PutTable(ctx, t.tableName, idxReturn.NewTable)
-			if sqlFk.IsSelfReferential() {
-				refTbl = idxReturn.NewTable
-			}
-		}
-
-		refTableIndex, ok, err := findIndexWithPrefix(refSch, sqlFk.ParentColumns)
-		if err != nil {
-			return err
-		}
-		if !ok {
-			// The engine matched on a primary key, and Dolt does not yet support using the primary key within the
-			// schema.Index interface (which is used internally to represent indexes across the codebase). In the
-			// meantime, we must generate a duplicate key over the primary key.
-			//TODO: use the primary key as-is
-			var refPkTags []uint64
-			for _, i := range refSch.GetPkOrdinals() {
-				refPkTags = append(refPkTags, refSch.GetAllCols().GetByIndex(i).Tag)
-			}
-
-			var colNames []string
-			for _, t := range refColTags {
-				c, _ := refSch.GetAllCols().GetByTag(t)
-				colNames = append(colNames, c.Name)
-			}
-
-			// Our duplicate index is only unique if it's the entire primary key (which is by definition unique)
-			unique := len(refPkTags) == len(refColTags)
-			idxReturn, err := creation.CreateIndex(
-				ctx,
-				refTbl,
-				"",
-				colNames,
-				nil,
-				unique,
-				false,
-				false,
-				"",
-				editor.Options{
-					ForeignKeyChecksDisabled: true,
-					Deaf:                     t.opts.Deaf,
-					Tempdir:                  t.opts.Tempdir,
-				})
-			if err != nil {
-				return err
-			}
-			refTbl = idxReturn.NewTable
-			refTableIndex = idxReturn.NewIndex
-			root, err = root.PutTable(ctx, sqlFk.ParentTable, idxReturn.NewTable)
-			if err != nil {
-				return err
-			}
-		}
-
-		doltFk.TableIndex = tableIndex.Name()
-		doltFk.TableColumns = colTags
-		doltFk.ReferencedTableIndex = refTableIndex.Name()
-		doltFk.ReferencedTableColumns = refColTags
-=======
-		doltFk, err = t.createForeignKey(ctx, root, tbl, sqlFk, doltFk.OnUpdate, doltFk.OnDelete)
-		if err != nil {
-			return err
-		}
->>>>>>> 93436b97
 	}
 
 	err = fkc.AddKeys(doltFk)
