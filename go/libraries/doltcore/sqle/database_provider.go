--- conflicted
+++ resolved
@@ -269,16 +269,6 @@
 	return dsess.AddDB(ctx, dbstate)
 }
 
-<<<<<<< HEAD
-func (p DoltDatabaseProvider) DropDatabase(ctx *sql.Context, name string) error {
-	isRevisionDatabase, err := p.IsRevisionDatabase(ctx, name)
-	if err != nil {
-		return err
-	}
-	if isRevisionDatabase {
-		return fmt.Errorf("unable to drop revision database: %s", name)
-	}
-=======
 // CloneDatabaseFromRemote implements DoltDatabaseProvider interface
 func (p DoltDatabaseProvider) CloneDatabaseFromRemote(ctx *sql.Context, dbName, branch, remoteName, remoteUrl string, remoteParams map[string]string) error {
 	p.mu.Lock()
@@ -380,10 +370,14 @@
 	return r, ddb, nil
 }
 
-func (p DoltDatabaseProvider) DropDatabase(_ *sql.Context, name string) error {
-	p.mu.Lock()
-	defer p.mu.Unlock()
->>>>>>> 8546022e
+func (p DoltDatabaseProvider) DropDatabase(ctx *sql.Context, name string) error {
+	isRevisionDatabase, err := p.IsRevisionDatabase(ctx, name)
+	if err != nil {
+		return err
+	}
+	if isRevisionDatabase {
+		return fmt.Errorf("unable to drop revision database: %s", name)
+	}
 
 	// get the case-sensitive name for case-sensitive file systems
 	// TODO: there are still cases (not server-first) where we rename databases because the directory name would need
@@ -536,8 +530,7 @@
 }
 
 // DropRevisionDb implements RevisionDatabaseProvider
-<<<<<<< HEAD
-func (p DoltDatabaseProvider) DropRevisionDb(ctx *sql.Context, revDB string) error {
+func (p DoltDatabaseProvider) DropRevisionDb(_ *sql.Context, revDB string) error {
 	isRevisionDatabase, err := p.IsRevisionDatabase(ctx, revDB)
 	if err != nil {
 		return err
@@ -547,9 +540,6 @@
 		return dsess.ErrRevisionDbNotFound.New(revDB)
 	}
 
-=======
-func (p DoltDatabaseProvider) DropRevisionDb(_ *sql.Context, revDB string) error {
->>>>>>> 8546022e
 	p.mu.Lock()
 	defer p.mu.Unlock()
 
