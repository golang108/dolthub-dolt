// Copyright 2019 Dolthub, Inc.
//
// Licensed under the Apache License, Version 2.0 (the "License");
// you may not use this file except in compliance with the License.
// You may obtain a copy of the License at
//
//     http://www.apache.org/licenses/LICENSE-2.0
//
// Unless required by applicable law or agreed to in writing, software
// distributed under the License is distributed on an "AS IS" BASIS,
// WITHOUT WARRANTIES OR CONDITIONS OF ANY KIND, either express or implied.
// See the License for the specific language governing permissions and
// limitations under the License.

package dbfactory

import (
	"context"
	"net/url"
	"os"
	"path/filepath"

	"github.com/dolthub/dolt/go/store/chunks"

	"github.com/dolthub/dolt/go/libraries/utils/filesys"
	"github.com/dolthub/dolt/go/store/datas"
<<<<<<< HEAD
=======
	"github.com/dolthub/dolt/go/store/nbs"
	"github.com/dolthub/dolt/go/store/prolly/tree"
>>>>>>> efdf426a
	"github.com/dolthub/dolt/go/store/types"
)

const (
	// DoltDir defines the directory used to hold the dolt repo data within the filesys
	DoltDir = ".dolt"

	// DataDir is the directory internal to the DoltDir which holds the noms files.
	DataDir = "noms"
)

// DoltDataDir is the directory where noms files will be stored
var DoltDataDir = filepath.Join(DoltDir, DataDir)

// FileFactory is a DBFactory implementation for creating local filesys backed databases
type FileFactory struct {
}

// CreateDB creates an local filesys backed database
func (fact FileFactory) CreateDB(ctx context.Context, nbf *types.NomsBinFormat, urlObj *url.URL, params map[string]interface{}) (datas.Database, types.ValueReadWriter, tree.NodeStore, error) {
	path, err := url.PathUnescape(urlObj.Path)

	if err != nil {
		return nil, nil, nil, err
	}

	path = filepath.FromSlash(path)
	path = urlObj.Host + path

	err = validateDir(path)
	if err != nil {
		return nil, nil, nil, err
	}
<<<<<<< HEAD
=======
	q := nbs.NewUnlimitedMemQuotaProvider()
	newGenSt, err := nbs.NewLocalStore(ctx, nbf.VersionString(), path, defaultMemTableSize, q)

	if err != nil {
		return nil, nil, nil, err
	}

	oldgenPath := filepath.Join(path, "oldgen")
	err = validateDir(oldgenPath)
	if err != nil {
		if !errors.Is(err, os.ErrNotExist) {
			return nil, nil, nil, err
		}

		err = os.Mkdir(oldgenPath, os.ModePerm)
		if err != nil && !errors.Is(err, os.ErrExist) {
			return nil, nil, nil, err
		}
	}

	oldGenSt, err := nbs.NewLocalStore(ctx, newGenSt.Version(), oldgenPath, defaultMemTableSize, q)
>>>>>>> efdf426a

	st, err := chunks.NewFileStore(path, nbf.VersionString())
	if err != nil {
		return nil, nil, nil, err
	}

<<<<<<< HEAD
	vs := types.NewValueStore(st)

	return datas.NewTypesDatabase(vs), vs, nil
=======
	st := nbs.NewGenerationalCS(oldGenSt, newGenSt)
	// metrics?

	vrw := types.NewValueStore(st)
	ns := tree.NewNodeStore(st)

	return datas.NewTypesDatabase(vrw, ns), vrw, ns, nil
>>>>>>> efdf426a
}

func validateDir(path string) error {
	info, err := os.Stat(path)

	if err != nil {
		return err
	} else if !info.IsDir() {
		return filesys.ErrIsFile
	}

	return nil
}<|MERGE_RESOLUTION|>--- conflicted
+++ resolved
@@ -24,11 +24,7 @@
 
 	"github.com/dolthub/dolt/go/libraries/utils/filesys"
 	"github.com/dolthub/dolt/go/store/datas"
-<<<<<<< HEAD
-=======
-	"github.com/dolthub/dolt/go/store/nbs"
 	"github.com/dolthub/dolt/go/store/prolly/tree"
->>>>>>> efdf426a
 	"github.com/dolthub/dolt/go/store/types"
 )
 
@@ -62,49 +58,16 @@
 	if err != nil {
 		return nil, nil, nil, err
 	}
-<<<<<<< HEAD
-=======
-	q := nbs.NewUnlimitedMemQuotaProvider()
-	newGenSt, err := nbs.NewLocalStore(ctx, nbf.VersionString(), path, defaultMemTableSize, q)
-
-	if err != nil {
-		return nil, nil, nil, err
-	}
-
-	oldgenPath := filepath.Join(path, "oldgen")
-	err = validateDir(oldgenPath)
-	if err != nil {
-		if !errors.Is(err, os.ErrNotExist) {
-			return nil, nil, nil, err
-		}
-
-		err = os.Mkdir(oldgenPath, os.ModePerm)
-		if err != nil && !errors.Is(err, os.ErrExist) {
-			return nil, nil, nil, err
-		}
-	}
-
-	oldGenSt, err := nbs.NewLocalStore(ctx, newGenSt.Version(), oldgenPath, defaultMemTableSize, q)
->>>>>>> efdf426a
 
 	st, err := chunks.NewFileStore(path, nbf.VersionString())
 	if err != nil {
 		return nil, nil, nil, err
 	}
 
-<<<<<<< HEAD
-	vs := types.NewValueStore(st)
-
-	return datas.NewTypesDatabase(vs), vs, nil
-=======
-	st := nbs.NewGenerationalCS(oldGenSt, newGenSt)
-	// metrics?
-
 	vrw := types.NewValueStore(st)
 	ns := tree.NewNodeStore(st)
 
 	return datas.NewTypesDatabase(vrw, ns), vrw, ns, nil
->>>>>>> efdf426a
 }
 
 func validateDir(path string) error {
