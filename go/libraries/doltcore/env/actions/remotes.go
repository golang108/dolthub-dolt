// Copyright 2019 Dolthub, Inc.
//
// Licensed under the Apache License, Version 2.0 (the "License");
// you may not use this file except in compliance with the License.
// You may obtain a copy of the License at
//
//     http://www.apache.org/licenses/LICENSE-2.0
//
// Unless required by applicable law or agreed to in writing, software
// distributed under the License is distributed on an "AS IS" BASIS,
// WITHOUT WARRANTIES OR CONDITIONS OF ANY KIND, either express or implied.
// See the License for the specific language governing permissions and
// limitations under the License.

package actions

import (
	"context"
	"errors"
	"fmt"
	"sync"

	"github.com/dolthub/dolt/go/libraries/doltcore/remotestorage"

	eventsapi "github.com/dolthub/dolt/go/gen/proto/dolt/services/eventsapi/v1alpha1"
	"github.com/dolthub/dolt/go/libraries/doltcore/doltdb"
	"github.com/dolthub/dolt/go/libraries/doltcore/env"
	"github.com/dolthub/dolt/go/libraries/doltcore/ref"
	"github.com/dolthub/dolt/go/libraries/events"
	"github.com/dolthub/dolt/go/libraries/utils/earl"
	"github.com/dolthub/dolt/go/store/datas"
)

var ErrCantFF = errors.New("can't fast forward merge")
var ErrInvalidPullArgs = errors.New("dolt pull takes at most one arg")
var ErrCannotPushRef = errors.New("cannot push ref")
var ErrFailedToSaveRepoState = errors.New("failed to save repo state")
var ErrFailedToDeleteRemote = errors.New("failed to delete remote")
var ErrFailedToGetRemoteDb = errors.New("failed to get remote db")
var ErrUnknownPushErr = errors.New("unknown push error")

type ProgStarter func() (*sync.WaitGroup, chan datas.PullProgress, chan datas.PullerEvent)
type ProgStopper func(wg *sync.WaitGroup, progChan chan datas.PullProgress, pullerEventCh chan datas.PullerEvent)

// Push will update a destination branch, in a given destination database if it can be done as a fast forward merge.
// This is accomplished first by verifying that the remote tracking reference for the source database can be updated to
// the given commit via a fast forward merge.  If this is the case, an attempt will be made to update the branch in the
// destination db to the given commit via fast forward move.  If that succeeds the tracking branch is updated in the
// source db.
func Push(ctx context.Context, tempDir string, mode ref.UpdateMode, destRef ref.BranchRef, remoteRef ref.RemoteRef, srcDB, destDB *doltdb.DoltDB, commit *doltdb.Commit, progChan chan datas.PullProgress, pullerEventCh chan datas.PullerEvent) error {
	var err error
	if mode == ref.FastForwardOnly {
		canFF, err := srcDB.CanFastForward(ctx, remoteRef, commit)

		if err != nil {
			return err
		} else if !canFF {
			return ErrCantFF
		}
	}

	rf, err := commit.GetStRef()

	if err != nil {
		return err
	}

	err = destDB.PushChunks(ctx, tempDir, srcDB, rf, progChan, pullerEventCh)

	if err != nil {
		return err
	}

	switch mode {
	case ref.ForceUpdate:
		err = destDB.SetHeadToCommit(ctx, destRef, commit)
		if err != nil {
			return err
		}
		err = srcDB.SetHeadToCommit(ctx, remoteRef, commit)
	case ref.FastForwardOnly:
		err = destDB.FastForward(ctx, destRef, commit)
		if err != nil {
			return err
		}
		err = srcDB.FastForward(ctx, remoteRef, commit)
	}

	return err
}

<<<<<<< HEAD
func DoPush(ctx context.Context, tempDir string, rsr env.RepoStateReader, db *doltdb.DoltDB, opts *env.PushSpec, progStarter ProgStarter, progStopper ProgStopper) error {
	destDB, err := opts.Remote.GetRemoteDB(ctx, db.ValueReadWriter().Format())
=======
func DoPush(ctx context.Context, dEnv *env.DoltEnv, opts *env.PushOpts, progStarter ProgStarter, progStopper ProgStopper) error {
	destDB, err := opts.Remote.GetRemoteDB(ctx, dEnv.DoltDB.ValueReadWriter().Format())

>>>>>>> a480bad7
	if err != nil {
		if err == remotestorage.ErrInvalidDoltSpecPath {
			urlObj, _ := earl.Parse(opts.Remote.Url)
			path := urlObj.Path
			if path[0] == '/' {
				path = path[1:]
			}

			var detail = fmt.Sprintf("the remote: %s %s '%s' should be in the format 'organization/repo'", opts.Remote.Name, opts.Remote.Url, path)
			return fmt.Errorf("%w; %s; %s", ErrFailedToGetRemoteDb, detail, err.Error())
		}
		return err
	}

	switch opts.SrcRef.GetType() {
	case ref.BranchRefType:
		if opts.SrcRef == ref.EmptyBranchRef {
<<<<<<< HEAD
			err = deleteRemoteBranch(ctx, opts.DestRef, opts.RemoteRef, db, destDB, opts.Remote)
		} else {
			err = PushToRemoteBranch(ctx, tempDir, rsr, opts.Mode, opts.SrcRef, opts.DestRef, opts.RemoteRef, db, destDB, opts.Remote, progStarter, progStopper)
		}
	case ref.TagRefType:
		err = pushTagToRemote(ctx, tempDir, opts.SrcRef, opts.DestRef, db, destDB, progStarter, progStopper)
	default:
		err = fmt.Errorf("%w: %s of type %s", ErrCannotPushRef, opts.SrcRef.String(), opts.SrcRef.GetType())
	}
=======
			err = deleteRemoteBranch(ctx, opts.DestRef, opts.RemoteRef, dEnv.DoltDB, destDB, opts.Remote)
		} else {
			err = PushToRemoteBranch(ctx, dEnv, opts.Mode, opts.SrcRef, opts.DestRef, opts.RemoteRef, dEnv.DoltDB, destDB, opts.Remote, progStarter, progStopper)
		}
	case ref.TagRefType:
		err = pushTagToRemote(ctx, dEnv, opts.SrcRef, opts.DestRef, dEnv.DoltDB, destDB, progStarter, progStopper)
	default:
		err = fmt.Errorf("%w: %s of type %s", ErrCannotPushRef, opts.SrcRef.String(), opts.SrcRef.GetType())
	}

	if err != nil {
		return err
	}

	if opts.SetUpstream {
		dEnv.RepoState.Branches[opts.SrcRef.GetPath()] = env.BranchConfig{
			Merge: ref.MarshalableRef{
				Ref: opts.DestRef,
			},
			Remote: opts.Remote.Name,
		}

		err := dEnv.RepoState.Save(dEnv.FS)

		if err != nil {
			err = fmt.Errorf("%w; %s", ErrFailedToSaveRepoState, err.Error())
		}
	}

>>>>>>> a480bad7
	return err
}

// PushTag pushes a commit tag and all underlying data from a local source database to a remote destination database.
func PushTag(ctx context.Context, tempDir string, destRef ref.TagRef, srcDB, destDB *doltdb.DoltDB, tag *doltdb.Tag, progChan chan datas.PullProgress, pullerEventCh chan datas.PullerEvent) error {
	var err error

	rf, err := tag.GetStRef()

	if err != nil {
		return err
	}

	err = destDB.PushChunks(ctx, tempDir, srcDB, rf, progChan, pullerEventCh)

	if err != nil {
		return err
	}

	return destDB.SetHead(ctx, destRef, rf)
}

func deleteRemoteBranch(ctx context.Context, toDelete, remoteRef ref.DoltRef, localDB, remoteDB *doltdb.DoltDB, remote env.Remote) error {
	err := DeleteRemoteBranch(ctx, toDelete.(ref.BranchRef), remoteRef.(ref.RemoteRef), localDB, remoteDB)

	if err != nil {
		return fmt.Errorf("%w; '%s' from remote '%s'", ErrFailedToDeleteRemote, toDelete.String(), remote.Name)
		//return err
	}

	return nil
}

<<<<<<< HEAD
func PushToRemoteBranch(ctx context.Context, tempDir string, rsr env.RepoStateReader, mode ref.UpdateMode, srcRef, destRef, remoteRef ref.DoltRef, localDB, remoteDB *doltdb.DoltDB, remote env.Remote, progStarter ProgStarter, progStopper ProgStopper) error {
=======
func PushToRemoteBranch(ctx context.Context, dEnv *env.DoltEnv, mode ref.UpdateMode, srcRef, destRef, remoteRef ref.DoltRef, localDB, remoteDB *doltdb.DoltDB, remote env.Remote, progStarter ProgStarter, progStopper ProgStopper) error {
>>>>>>> a480bad7
	evt := events.GetEventFromContext(ctx)

	u, err := earl.Parse(remote.Url)

	if err == nil {
		if u.Scheme != "" {
			evt.SetAttribute(eventsapi.AttributeID_REMOTE_URL_SCHEME, u.Scheme)
		}
	}

	cs, _ := doltdb.NewCommitSpec(srcRef.GetPath())
<<<<<<< HEAD
	cm, err := localDB.Resolve(ctx, cs, rsr.CWBHeadRef())
=======
	cm, err := localDB.Resolve(ctx, cs, dEnv.RepoStateReader().CWBHeadRef())
>>>>>>> a480bad7

	if err != nil {
		return fmt.Errorf("%w; refspec not found: '%s'; %s", ref.ErrInvalidRefSpec, srcRef.GetPath(), err.Error())
	}

	wg, progChan, pullerEventCh := progStarter()
<<<<<<< HEAD
	err = Push(ctx, tempDir, mode, destRef.(ref.BranchRef), remoteRef.(ref.RemoteRef), localDB, remoteDB, cm, progChan, pullerEventCh)
=======
	err = Push(ctx, dEnv, mode, destRef.(ref.BranchRef), remoteRef.(ref.RemoteRef), localDB, remoteDB, cm, progChan, pullerEventCh)
>>>>>>> a480bad7
	progStopper(wg, progChan, pullerEventCh)

	if err != nil {
		switch err {
		case doltdb.ErrUpToDate, doltdb.ErrIsAhead, ErrCantFF, datas.ErrMergeNeeded:
			return err
		default:
			return fmt.Errorf("%w; %s", ErrUnknownPushErr, err.Error())
		}
	}

	return nil
}

<<<<<<< HEAD
func pushTagToRemote(ctx context.Context, tempDir string, srcRef, destRef ref.DoltRef, localDB, remoteDB *doltdb.DoltDB, progStarter ProgStarter, progStopper ProgStopper) error {
=======
func pushTagToRemote(ctx context.Context, dEnv *env.DoltEnv, srcRef, destRef ref.DoltRef, localDB, remoteDB *doltdb.DoltDB, progStarter ProgStarter, progStopper ProgStopper) error {
>>>>>>> a480bad7
	tg, err := localDB.ResolveTag(ctx, srcRef.(ref.TagRef))

	if err != nil {
		return err
	}

	wg, progChan, pullerEventCh := progStarter()

<<<<<<< HEAD
	err = PushTag(ctx, tempDir, destRef.(ref.TagRef), localDB, remoteDB, tg, progChan, pullerEventCh)
=======
	err = PushTag(ctx, dEnv, destRef.(ref.TagRef), localDB, remoteDB, tg, progChan, pullerEventCh)
>>>>>>> a480bad7

	progStopper(wg, progChan, pullerEventCh)

	if err != nil {
		return err
	}

	return nil
}

// DeleteRemoteBranch validates targetRef is a branch on the remote database, and then deletes it, then deletes the
// remote tracking branch from the local database.
func DeleteRemoteBranch(ctx context.Context, targetRef ref.BranchRef, remoteRef ref.RemoteRef, localDB, remoteDB *doltdb.DoltDB) error {
	hasRef, err := remoteDB.HasRef(ctx, targetRef)

	if err != nil {
		return err
	}

	if hasRef {
		err = remoteDB.DeleteBranch(ctx, targetRef)
	}

	if err != nil {
		return err
	}

	err = localDB.DeleteBranch(ctx, remoteRef)

	if err != nil {
		return err
	}

	return nil
}

// FetchCommit takes a fetches a commit and all underlying data from a remote source database to the local destination database.
func FetchCommit(ctx context.Context, tempDir string, srcDB, destDB *doltdb.DoltDB, srcDBCommit *doltdb.Commit, progChan chan datas.PullProgress, pullerEventCh chan datas.PullerEvent) error {
	stRef, err := srcDBCommit.GetStRef()

	if err != nil {
		return err
	}

	return destDB.PullChunks(ctx, tempDir, srcDB, stRef, progChan, pullerEventCh)
}

// FetchCommit takes a fetches a commit tag and all underlying data from a remote source database to the local destination database.
func FetchTag(ctx context.Context, tempDir string, srcDB, destDB *doltdb.DoltDB, srcDBTag *doltdb.Tag, progChan chan datas.PullProgress, pullerEventCh chan datas.PullerEvent) error {
	stRef, err := srcDBTag.GetStRef()

	if err != nil {
		return err
	}

	return destDB.PullChunks(ctx, tempDir, srcDB, stRef, progChan, pullerEventCh)
}

// Clone pulls all data from a remote source database to a local destination database.
func Clone(ctx context.Context, srcDB, destDB *doltdb.DoltDB, eventCh chan<- datas.TableFileEvent) error {
	return srcDB.Clone(ctx, destDB, eventCh)
}

// fetchFollowTags fetches all tags from the source DB whose commits have already
// been fetched into the destination DB.
// todo: potentially too expensive to iterate over all srcDB tags
<<<<<<< HEAD
func FetchFollowTags(ctx context.Context, tempDir string, srcDB, destDB *doltdb.DoltDB, progStarter ProgStarter, progStopper ProgStopper) error {
=======
func FetchFollowTags(ctx context.Context, dEnv *env.DoltEnv, srcDB, destDB *doltdb.DoltDB, progStarter ProgStarter, progStopper ProgStopper) error {
>>>>>>> a480bad7
	err := IterResolvedTags(ctx, srcDB, func(tag *doltdb.Tag) (stop bool, err error) {
		stRef, err := tag.GetStRef()
		if err != nil {
			return true, err
		}

		tagHash := stRef.TargetHash()

		tv, err := destDB.ValueReadWriter().ReadValue(ctx, tagHash)
		if err != nil {
			return true, err
		}
		if tv != nil {
			// tag is already fetched
			return false, nil
		}

		cmHash, err := tag.Commit.HashOf()
		if err != nil {
			return true, err
		}

		cv, err := destDB.ValueReadWriter().ReadValue(ctx, cmHash)
		if err != nil {
			return true, err
		}
		if cv == nil {
			// neither tag nor commit has been fetched
			return false, nil
		}

		wg, progChan, pullerEventCh := progStarter()
<<<<<<< HEAD
		err = FetchTag(ctx, tempDir, srcDB, destDB, tag, progChan, pullerEventCh)
=======
		err = FetchTag(ctx, dEnv, srcDB, destDB, tag, progChan, pullerEventCh)
>>>>>>> a480bad7
		progStopper(wg, progChan, pullerEventCh)

		if err != nil {
			return true, err
		}

		err = destDB.SetHead(ctx, tag.GetDoltRef(), stRef)

		return false, err
	})

	if err != nil {
		return err
	}

	return nil
}

<<<<<<< HEAD
func FetchRemoteBranch(ctx context.Context, tempDir string, rem env.Remote, srcDB, destDB *doltdb.DoltDB, srcRef, destRef ref.DoltRef, progStarter ProgStarter, progStopper ProgStopper) (*doltdb.Commit, error) {
=======
func FetchRemoteBranch(ctx context.Context, dEnv *env.DoltEnv, rem env.Remote, srcDB, destDB *doltdb.DoltDB, srcRef, destRef ref.DoltRef, progStarter ProgStarter, progStopper ProgStopper) (*doltdb.Commit, error) {
>>>>>>> a480bad7
	evt := events.GetEventFromContext(ctx)

	u, err := earl.Parse(rem.Url)

	if err == nil {
		if u.Scheme != "" {
			evt.SetAttribute(eventsapi.AttributeID_REMOTE_URL_SCHEME, u.Scheme)
		}
	}

	cs, _ := doltdb.NewCommitSpec(srcRef.String())
	srcDBCommit, err := srcDB.Resolve(ctx, cs, nil)

	if err != nil {
		return nil, fmt.Errorf("unable to find '%s' on '%s'; %w", srcRef.GetPath(), rem.Name, err)
	}

	wg, progChan, pullerEventCh := progStarter()
<<<<<<< HEAD
	err = FetchCommit(ctx, tempDir, srcDB, destDB, srcDBCommit, progChan, pullerEventCh)
=======
	err = FetchCommit(ctx, dEnv, srcDB, destDB, srcDBCommit, progChan, pullerEventCh)
>>>>>>> a480bad7
	progStopper(wg, progChan, pullerEventCh)

	if err != nil {
		return nil, err
	}

	return srcDBCommit, nil
}<|MERGE_RESOLUTION|>--- conflicted
+++ resolved
@@ -89,14 +89,8 @@
 	return err
 }
 
-<<<<<<< HEAD
 func DoPush(ctx context.Context, tempDir string, rsr env.RepoStateReader, db *doltdb.DoltDB, opts *env.PushSpec, progStarter ProgStarter, progStopper ProgStopper) error {
 	destDB, err := opts.Remote.GetRemoteDB(ctx, db.ValueReadWriter().Format())
-=======
-func DoPush(ctx context.Context, dEnv *env.DoltEnv, opts *env.PushOpts, progStarter ProgStarter, progStopper ProgStopper) error {
-	destDB, err := opts.Remote.GetRemoteDB(ctx, dEnv.DoltDB.ValueReadWriter().Format())
-
->>>>>>> a480bad7
 	if err != nil {
 		if err == remotestorage.ErrInvalidDoltSpecPath {
 			urlObj, _ := earl.Parse(opts.Remote.Url)
@@ -114,7 +108,6 @@
 	switch opts.SrcRef.GetType() {
 	case ref.BranchRefType:
 		if opts.SrcRef == ref.EmptyBranchRef {
-<<<<<<< HEAD
 			err = deleteRemoteBranch(ctx, opts.DestRef, opts.RemoteRef, db, destDB, opts.Remote)
 		} else {
 			err = PushToRemoteBranch(ctx, tempDir, rsr, opts.Mode, opts.SrcRef, opts.DestRef, opts.RemoteRef, db, destDB, opts.Remote, progStarter, progStopper)
@@ -124,37 +117,6 @@
 	default:
 		err = fmt.Errorf("%w: %s of type %s", ErrCannotPushRef, opts.SrcRef.String(), opts.SrcRef.GetType())
 	}
-=======
-			err = deleteRemoteBranch(ctx, opts.DestRef, opts.RemoteRef, dEnv.DoltDB, destDB, opts.Remote)
-		} else {
-			err = PushToRemoteBranch(ctx, dEnv, opts.Mode, opts.SrcRef, opts.DestRef, opts.RemoteRef, dEnv.DoltDB, destDB, opts.Remote, progStarter, progStopper)
-		}
-	case ref.TagRefType:
-		err = pushTagToRemote(ctx, dEnv, opts.SrcRef, opts.DestRef, dEnv.DoltDB, destDB, progStarter, progStopper)
-	default:
-		err = fmt.Errorf("%w: %s of type %s", ErrCannotPushRef, opts.SrcRef.String(), opts.SrcRef.GetType())
-	}
-
-	if err != nil {
-		return err
-	}
-
-	if opts.SetUpstream {
-		dEnv.RepoState.Branches[opts.SrcRef.GetPath()] = env.BranchConfig{
-			Merge: ref.MarshalableRef{
-				Ref: opts.DestRef,
-			},
-			Remote: opts.Remote.Name,
-		}
-
-		err := dEnv.RepoState.Save(dEnv.FS)
-
-		if err != nil {
-			err = fmt.Errorf("%w; %s", ErrFailedToSaveRepoState, err.Error())
-		}
-	}
-
->>>>>>> a480bad7
 	return err
 }
 
@@ -182,17 +144,12 @@
 
 	if err != nil {
 		return fmt.Errorf("%w; '%s' from remote '%s'", ErrFailedToDeleteRemote, toDelete.String(), remote.Name)
-		//return err
-	}
-
-	return nil
-}
-
-<<<<<<< HEAD
+	}
+
+	return nil
+}
+
 func PushToRemoteBranch(ctx context.Context, tempDir string, rsr env.RepoStateReader, mode ref.UpdateMode, srcRef, destRef, remoteRef ref.DoltRef, localDB, remoteDB *doltdb.DoltDB, remote env.Remote, progStarter ProgStarter, progStopper ProgStopper) error {
-=======
-func PushToRemoteBranch(ctx context.Context, dEnv *env.DoltEnv, mode ref.UpdateMode, srcRef, destRef, remoteRef ref.DoltRef, localDB, remoteDB *doltdb.DoltDB, remote env.Remote, progStarter ProgStarter, progStopper ProgStopper) error {
->>>>>>> a480bad7
 	evt := events.GetEventFromContext(ctx)
 
 	u, err := earl.Parse(remote.Url)
@@ -204,22 +161,14 @@
 	}
 
 	cs, _ := doltdb.NewCommitSpec(srcRef.GetPath())
-<<<<<<< HEAD
 	cm, err := localDB.Resolve(ctx, cs, rsr.CWBHeadRef())
-=======
-	cm, err := localDB.Resolve(ctx, cs, dEnv.RepoStateReader().CWBHeadRef())
->>>>>>> a480bad7
 
 	if err != nil {
 		return fmt.Errorf("%w; refspec not found: '%s'; %s", ref.ErrInvalidRefSpec, srcRef.GetPath(), err.Error())
 	}
 
 	wg, progChan, pullerEventCh := progStarter()
-<<<<<<< HEAD
 	err = Push(ctx, tempDir, mode, destRef.(ref.BranchRef), remoteRef.(ref.RemoteRef), localDB, remoteDB, cm, progChan, pullerEventCh)
-=======
-	err = Push(ctx, dEnv, mode, destRef.(ref.BranchRef), remoteRef.(ref.RemoteRef), localDB, remoteDB, cm, progChan, pullerEventCh)
->>>>>>> a480bad7
 	progStopper(wg, progChan, pullerEventCh)
 
 	if err != nil {
@@ -234,11 +183,7 @@
 	return nil
 }
 
-<<<<<<< HEAD
 func pushTagToRemote(ctx context.Context, tempDir string, srcRef, destRef ref.DoltRef, localDB, remoteDB *doltdb.DoltDB, progStarter ProgStarter, progStopper ProgStopper) error {
-=======
-func pushTagToRemote(ctx context.Context, dEnv *env.DoltEnv, srcRef, destRef ref.DoltRef, localDB, remoteDB *doltdb.DoltDB, progStarter ProgStarter, progStopper ProgStopper) error {
->>>>>>> a480bad7
 	tg, err := localDB.ResolveTag(ctx, srcRef.(ref.TagRef))
 
 	if err != nil {
@@ -247,11 +192,7 @@
 
 	wg, progChan, pullerEventCh := progStarter()
 
-<<<<<<< HEAD
 	err = PushTag(ctx, tempDir, destRef.(ref.TagRef), localDB, remoteDB, tg, progChan, pullerEventCh)
-=======
-	err = PushTag(ctx, dEnv, destRef.(ref.TagRef), localDB, remoteDB, tg, progChan, pullerEventCh)
->>>>>>> a480bad7
 
 	progStopper(wg, progChan, pullerEventCh)
 
@@ -318,11 +259,7 @@
 // fetchFollowTags fetches all tags from the source DB whose commits have already
 // been fetched into the destination DB.
 // todo: potentially too expensive to iterate over all srcDB tags
-<<<<<<< HEAD
 func FetchFollowTags(ctx context.Context, tempDir string, srcDB, destDB *doltdb.DoltDB, progStarter ProgStarter, progStopper ProgStopper) error {
-=======
-func FetchFollowTags(ctx context.Context, dEnv *env.DoltEnv, srcDB, destDB *doltdb.DoltDB, progStarter ProgStarter, progStopper ProgStopper) error {
->>>>>>> a480bad7
 	err := IterResolvedTags(ctx, srcDB, func(tag *doltdb.Tag) (stop bool, err error) {
 		stRef, err := tag.GetStRef()
 		if err != nil {
@@ -355,11 +292,7 @@
 		}
 
 		wg, progChan, pullerEventCh := progStarter()
-<<<<<<< HEAD
 		err = FetchTag(ctx, tempDir, srcDB, destDB, tag, progChan, pullerEventCh)
-=======
-		err = FetchTag(ctx, dEnv, srcDB, destDB, tag, progChan, pullerEventCh)
->>>>>>> a480bad7
 		progStopper(wg, progChan, pullerEventCh)
 
 		if err != nil {
@@ -378,11 +311,7 @@
 	return nil
 }
 
-<<<<<<< HEAD
 func FetchRemoteBranch(ctx context.Context, tempDir string, rem env.Remote, srcDB, destDB *doltdb.DoltDB, srcRef, destRef ref.DoltRef, progStarter ProgStarter, progStopper ProgStopper) (*doltdb.Commit, error) {
-=======
-func FetchRemoteBranch(ctx context.Context, dEnv *env.DoltEnv, rem env.Remote, srcDB, destDB *doltdb.DoltDB, srcRef, destRef ref.DoltRef, progStarter ProgStarter, progStopper ProgStopper) (*doltdb.Commit, error) {
->>>>>>> a480bad7
 	evt := events.GetEventFromContext(ctx)
 
 	u, err := earl.Parse(rem.Url)
@@ -401,11 +330,7 @@
 	}
 
 	wg, progChan, pullerEventCh := progStarter()
-<<<<<<< HEAD
 	err = FetchCommit(ctx, tempDir, srcDB, destDB, srcDBCommit, progChan, pullerEventCh)
-=======
-	err = FetchCommit(ctx, dEnv, srcDB, destDB, srcDBCommit, progChan, pullerEventCh)
->>>>>>> a480bad7
 	progStopper(wg, progChan, pullerEventCh)
 
 	if err != nil {
