// Copyright 2019 Dolthub, Inc.
//
// Licensed under the Apache License, Version 2.0 (the "License");
// you may not use this file except in compliance with the License.
// You may obtain a copy of the License at
//
//     http://www.apache.org/licenses/LICENSE-2.0
//
// Unless required by applicable law or agreed to in writing, software
// distributed under the License is distributed on an "AS IS" BASIS,
// WITHOUT WARRANTIES OR CONDITIONS OF ANY KIND, either express or implied.
// See the License for the specific language governing permissions and
// limitations under the License.

package doltdb

import (
	"context"
	"errors"
	"fmt"
	"path/filepath"
	"strings"
	"time"

	"github.com/dolthub/dolt/go/libraries/doltcore/dbfactory"
	"github.com/dolthub/dolt/go/libraries/doltcore/ref"
	"github.com/dolthub/dolt/go/libraries/utils/filesys"
	"github.com/dolthub/dolt/go/store/chunks"
	"github.com/dolthub/dolt/go/store/datas"
	"github.com/dolthub/dolt/go/store/hash"
	"github.com/dolthub/dolt/go/store/spec"
	"github.com/dolthub/dolt/go/store/types"
	"github.com/dolthub/dolt/go/store/types/edits"
)

func init() {
	types.CreateEditAccForMapEdits = edits.NewAsyncSortedEditsWithDefaults
}

const (
	creationBranch = "create"

	CommitStructName = "Commit"

	defaultChunksPerTF = 256 * 1024
)

// LocalDirDoltDB stores the db in the current directory
var LocalDirDoltDB = "file://./" + dbfactory.DoltDataDir

// InMemDoltDB stores the DoltDB db in memory and is primarily used for testing
var InMemDoltDB = "mem://"

var ErrNoRootValAtHash = errors.New("there is no dolt root value at that hash")
var ErrCannotDeleteLastBranch = errors.New("cannot delete the last branch")

// DoltDB wraps access to the underlying noms database and hides some of the details of the underlying storage.
// Additionally the noms codebase uses panics in a way that is non idiomatic and We've opted to recover and return
// errors in many cases.
type DoltDB struct {
	db datas.Database
}

// DoltDBFromCS creates a DoltDB from a noms chunks.ChunkStore
func DoltDBFromCS(cs chunks.ChunkStore) *DoltDB {
	db := datas.NewDatabase(cs)

	return &DoltDB{db}
}

// LoadDoltDB will acquire a reference to the underlying noms db.  If the Location is InMemDoltDB then a reference
// to a newly created in memory database will be used. If the location is LocalDirDoltDB, the directory must exist or
// this returns nil.
func LoadDoltDB(ctx context.Context, nbf *types.NomsBinFormat, urlStr string, fs filesys.Filesys) (*DoltDB, error) {
	return LoadDoltDBWithParams(ctx, nbf, urlStr, fs, nil)
}

func LoadDoltDBWithParams(ctx context.Context, nbf *types.NomsBinFormat, urlStr string, fs filesys.Filesys, params map[string]interface{}) (*DoltDB, error) {
	if urlStr == LocalDirDoltDB {
		exists, isDir := fs.Exists(dbfactory.DoltDataDir)

		if !exists {
			return nil, errors.New("missing dolt data directory")
		} else if !isDir {
			return nil, errors.New("file exists where the dolt data directory should be")
		}

		absPath, err := fs.Abs(dbfactory.DoltDataDir)
		if err != nil {
			return nil, err
		}

		urlStr = fmt.Sprintf("file://%s", filepath.ToSlash(absPath))
	}

	db, err := dbfactory.CreateDB(ctx, nbf, urlStr, params)

	if err != nil {
		return nil, err
	}

	return &DoltDB{db}, nil
}

func (ddb *DoltDB) CSMetricsSummary() string {
	return datas.GetCSStatSummaryForDB(ddb.db)
}

// WriteEmptyRepo will create initialize the given db with a master branch which points to a commit which has valid
// metadata for the creation commit, and an empty RootValue.
func (ddb *DoltDB) WriteEmptyRepo(ctx context.Context, initBranch, name, email string) error {
	return ddb.WriteEmptyRepoWithCommitTime(ctx, initBranch, name, email, CommitNowFunc())
}

<<<<<<< HEAD
func (ddb *DoltDB) WriteEmptyRepoWithCommitTime(ctx context.Context, initBranch, name, email string, t time.Time) error {
=======
func (ddb *DoltDB) WriteEmptyRepoWithCommitTime(ctx context.Context, name, email string, t time.Time) error {
	return ddb.WriteEmptyRepoWithCommitTimeAndDefaultBranch(ctx, name, email, t, ref.NewBranchRef(MasterBranch))
}

func (ddb *DoltDB) WriteEmptyRepoWithCommitTimeAndDefaultBranch(
	ctx context.Context,
	name, email string,
	t time.Time,
	def ref.BranchRef,
) error {
>>>>>>> d6ba9e27
	// precondition checks
	name = strings.TrimSpace(name)
	email = strings.TrimSpace(email)

	if name == "" || email == "" {
		panic("Passed bad name or email.  Both should be valid")
	}

	ds, err := ddb.db.GetDataset(ctx, creationBranch)

	if err != nil {
		return err
	}

	if ds.HasHead() {
		return errors.New("database already exists")
	}

	rv, err := EmptyRootValue(ctx, ddb.db)

	if err != nil {
		return err
	}

	_, err = ddb.WriteRootValue(ctx, rv)

	if err != nil {
		return err
	}

	cm, _ := NewCommitMetaWithUserTS(name, email, "Initialize data repository", t)

	parents, err := types.NewList(ctx, ddb.db)
	if err != nil {
		return err
	}

	meta, err := cm.toNomsStruct(ddb.db.Format())

	if err != nil {
		return err
	}

	commitOpts := datas.CommitOptions{ParentsList: parents, Meta: meta, Policy: nil}

	cb := ref.NewInternalRef(creationBranch)
	ds, err = ddb.db.GetDataset(ctx, cb.String())

	if err != nil {
		return err
	}

	firstCommit, err := ddb.db.Commit(ctx, ds, rv.valueSt, commitOpts)

	if err != nil {
		return err
	}

<<<<<<< HEAD
	dref = ref.NewBranchRef(initBranch)
	ds, err = ddb.db.GetDataset(ctx, dref.String())
=======
	ds, err = ddb.db.GetDataset(ctx, def.String())
>>>>>>> d6ba9e27

	if err != nil {
		return err
	}

	headRef, ok, err := firstCommit.MaybeHeadRef()

	if err != nil {
		return err
	}

	if !ok {
		return errors.New("commit without head")
	}

	_, err = ddb.db.SetHead(ctx, ds, headRef)

	return err
}

func getCommitStForRefStr(ctx context.Context, db datas.Database, ref string) (types.Struct, error) {
	if !datas.DatasetFullRe.MatchString(ref) {
		return types.EmptyStruct(db.Format()), fmt.Errorf("invalid ref format: %s", ref)
	}

	ds, err := db.GetDataset(ctx, ref)

	if err != nil {
		return types.EmptyStruct(db.Format()), err
	}

	dsHead, hasHead := ds.MaybeHead()

	if !hasHead {
		return types.EmptyStruct(db.Format()), ErrBranchNotFound
	}

	if dsHead.Name() == datas.CommitName {
		return dsHead, nil
	}

	if dsHead.Name() == datas.TagName {
		commitRef, ok, err := dsHead.MaybeGet(datas.TagCommitRefField)
		if err != nil {
			return types.EmptyStruct(db.Format()), err
		}
		if !ok {
			err = fmt.Errorf("tag struct does not have field %s", datas.TagCommitRefField)
			return types.EmptyStruct(db.Format()), err
		}

		commitSt, err := commitRef.(types.Ref).TargetValue(ctx, db)
		if err != nil {
			return types.EmptyStruct(db.Format()), err
		}

		return commitSt.(types.Struct), nil
	}

	err = fmt.Errorf("dataset head is neither commit nor tag")
	return types.EmptyStruct(db.Format()), err
}

func getCommitStForHash(ctx context.Context, db datas.Database, c string) (types.Struct, error) {
	prefixed := c

	if !strings.HasPrefix(c, "#") {
		prefixed = "#" + c
	}

	ap, err := spec.NewAbsolutePath(prefixed)

	if err != nil {
		return types.EmptyStruct(db.Format()), err
	}

	val := ap.Resolve(ctx, db)

	if val == nil {
		return types.EmptyStruct(db.Format()), ErrHashNotFound
	}

	valSt, ok := val.(types.Struct)

	if !ok || valSt.Name() != CommitStructName {
		return types.EmptyStruct(db.Format()), ErrFoundHashNotACommit
	}

	return valSt, nil
}

func getAncestor(ctx context.Context, vrw types.ValueReadWriter, commitSt types.Struct, aSpec *AncestorSpec) (types.Struct, error) {
	if aSpec == nil || len(aSpec.Instructions) == 0 {
		return commitSt, nil
	}

	instructions := aSpec.Instructions
	for _, inst := range instructions {
		cm := NewCommit(vrw, commitSt)

		numPars, err := cm.NumParents()

		if err != nil {
			return types.EmptyStruct(vrw.Format()), err
		}

		if inst < numPars {
			commitStPtr, err := cm.getParent(ctx, inst)

			if err != nil {
				return types.EmptyStruct(vrw.Format()), err
			}

			if commitStPtr == nil {
				return types.EmptyStruct(vrw.Format()), ErrInvalidAncestorSpec
			}
			commitSt = *commitStPtr
		} else {
			return types.EmptyStruct(vrw.Format()), ErrInvalidAncestorSpec
		}
	}

	return commitSt, nil
}

// Roots is a convenience struct to package up the three roots that most library functions will need to inspect and
// modify the working set. This struct is designed to be passed by value always: functions should take a Roots as a
// param and return a modified one.
//
// It contains three root values:
// Head: The root of the head of the current working branch
// Working: The root of the current working set
// Staged: The root of the staged value
//
// See doltEnvironment.Roots(context.Context)
type Roots struct {
	Head    *RootValue
	Working *RootValue
	Staged  *RootValue
}

// Resolve takes a CommitSpec and returns a Commit, or an error if the commit cannot be found.
// If the CommitSpec is HEAD, Resolve also needs the DoltRef of the current working branch.
func (ddb *DoltDB) Resolve(ctx context.Context, cs *CommitSpec, cwb ref.DoltRef) (*Commit, error) {
	if cs == nil {
		panic("nil commit spec")
	}

	var commitSt types.Struct
	var err error
	switch cs.csType {
	case hashCommitSpec:
		commitSt, err = getCommitStForHash(ctx, ddb.db, cs.baseSpec)
	case refCommitSpec:
		// For a ref in a CommitSpec, we have the following behavior.
		// If it starts with `refs/`, we look for an exact match before
		// we try any suffix matches. After that, we try a match on the
		// user supplied input, with the following four prefixes, in
		// order: `refs/`, `refs/heads/`, `refs/tags/`, `refs/remotes/`.
		candidates := []string{
			"refs/" + cs.baseSpec,
			"refs/heads/" + cs.baseSpec,
			"refs/tags/" + cs.baseSpec,
			"refs/remotes/" + cs.baseSpec,
		}
		if strings.HasPrefix(cs.baseSpec, "refs/") {
			candidates = []string{
				cs.baseSpec,
				"refs/" + cs.baseSpec,
				"refs/heads/" + cs.baseSpec,
				"refs/tags/" + cs.baseSpec,
				"refs/remotes/" + cs.baseSpec,
			}
		}
		for _, candidate := range candidates {
			commitSt, err = getCommitStForRefStr(ctx, ddb.db, candidate)
			if err == nil {
				break
			}
			if err != ErrBranchNotFound {
				return nil, err
			}
		}
	case headCommitSpec:
		if cwb == nil {
			return nil, fmt.Errorf("cannot use a nil current working branch with a HEAD commit spec")
		}
		commitSt, err = getCommitStForRefStr(ctx, ddb.db, cwb.String())
	default:
		panic("unrecognized commit spec csType: " + cs.csType)
	}

	if err != nil {
		return nil, err
	}

	commitSt, err = getAncestor(ctx, ddb.db, commitSt, cs.aSpec)

	if err != nil {
		return nil, err
	}

	return NewCommit(ddb.db, commitSt), nil
}

// ResolveCommitRef takes a DoltRef and returns a Commit, or an error if the commit cannot be found. The ref given must
// point to a Commit.
func (ddb *DoltDB) ResolveCommitRef(ctx context.Context, ref ref.DoltRef) (*Commit, error) {
	commitSt, err := getCommitStForRefStr(ctx, ddb.db, ref.String())
	if err != nil {
		return nil, err
	}
	return NewCommit(ddb.db, commitSt), nil
}

// ResolveTag takes a TagRef and returns the corresponding Tag object.
func (ddb *DoltDB) ResolveTag(ctx context.Context, tagRef ref.TagRef) (*Tag, error) {
	ds, err := ddb.db.GetDataset(ctx, tagRef.String())

	if err != nil {
		return nil, ErrTagNotFound
	}

	tagSt, hasHead := ds.MaybeHead()

	if !hasHead {
		return nil, ErrTagNotFound
	}

	if tagSt.Name() != datas.TagName {
		return nil, fmt.Errorf("tagRef head is not a tag")
	}

	return NewTag(ctx, tagRef.GetPath(), ddb.db, tagSt)
}

// ResolveWorkingSet takes a WorkingSetRef and returns the corresponding WorkingSet object.
func (ddb *DoltDB) ResolveWorkingSet(ctx context.Context, workingSetRef ref.WorkingSetRef) (*WorkingSet, error) {
	ds, err := ddb.db.GetDataset(ctx, workingSetRef.String())

	if err != nil {
		return nil, ErrWorkingSetNotFound
	}

	wsSt, hasHead := ds.MaybeHead()

	if !hasHead {
		return nil, ErrWorkingSetNotFound
	}

	if wsSt.Name() != datas.WorkingSetName {
		return nil, fmt.Errorf("workingSetRef head is not a workingSetRef")
	}

	return NewWorkingSet(ctx, workingSetRef.GetPath(), ddb.db, wsSt)
}

// TODO: convenience method to resolve the head commit of a branch.

// WriteRootValue will write a doltdb.RootValue instance to the database.  This value will not be associated with a commit
// and can be committed by hash at a later time.  Returns the hash of the value written.
// This method is the primary place in doltcore that handles setting the FeatureVersion of root values to the current
// value, so all writes of RootValues should happen here.
func (ddb *DoltDB) WriteRootValue(ctx context.Context, rv *RootValue) (hash.Hash, error) {
	valRef, err := ddb.writeRootValue(ctx, rv)
	if err != nil {
		return hash.Hash{}, err
	}

	err = ddb.db.Flush(ctx)
	if err != nil {
		return hash.Hash{}, err
	}

	return valRef.TargetHash(), nil
}

// writeRootValue writes the root value given to the DB and returns a ref to it. Unlike WriteRootValue, this method
// does not flush the DB to disk afterward.
// This method is the primary place in doltcore that handles setting the FeatureVersion of root values to the current
// value, so all writes of RootValues should happen here or via WriteRootValue.
func (ddb *DoltDB) writeRootValue(ctx context.Context, rv *RootValue) (types.Ref, error) {
	var err error
	rv.valueSt, err = rv.valueSt.Set(featureVersKey, types.Int(DoltFeatureVersion))
	if err != nil {
		return types.Ref{}, err
	}

	return ddb.db.WriteValue(ctx, rv.valueSt)
}

// ReadRootValue reads the RootValue associated with the hash given and returns it. Returns an error if the value cannot
// be read, or if the hash given doesn't represent a dolt RootValue.
func (ddb *DoltDB) ReadRootValue(ctx context.Context, h hash.Hash) (*RootValue, error) {
	val, err := ddb.db.ReadValue(ctx, h)

	if err != nil {
		return nil, err
	}
	if val == nil {
		return nil, ErrNoRootValAtHash
	}

	rootSt, ok := val.(types.Struct)
	if !ok || rootSt.Name() != ddbRootStructName {
		return nil, ErrNoRootValAtHash
	}

	return newRootValue(ddb.db, rootSt)
}

// Commit will update a branch's head value to be that of a previously committed root value hash
func (ddb *DoltDB) Commit(ctx context.Context, valHash hash.Hash, dref ref.DoltRef, cm *CommitMeta) (*Commit, error) {
	if dref.GetType() != ref.BranchRefType {
		panic("can't commit to ref that isn't branch atm.  will probably remove this.")
	}

	return ddb.CommitWithParentSpecs(ctx, valHash, dref, nil, cm)
}

// FastForward fast-forwards the branch given to the commit given.
func (ddb *DoltDB) FastForward(ctx context.Context, branch ref.DoltRef, commit *Commit) error {
	ds, err := ddb.db.GetDataset(ctx, branch.String())

	if err != nil {
		return err
	}

	rf, err := types.NewRef(commit.commitSt, ddb.db.Format())

	if err != nil {
		return err
	}

	_, err = ddb.db.FastForward(ctx, ds, rf)

	return err
}

// CanFastForward returns whether the given branch can be fast-forwarded to the commit given.
func (ddb *DoltDB) CanFastForward(ctx context.Context, branch ref.DoltRef, new *Commit) (bool, error) {
	current, err := ddb.ResolveCommitRef(ctx, branch)

	if err != nil {
		if err == ErrBranchNotFound {
			return true, nil
		}

		return false, err
	}

	return current.CanFastForwardTo(ctx, new)
}

// SetHeadToCommit sets the given ref to point at the given commit. It is used in the course of 'force' updates.
func (ddb *DoltDB) SetHeadToCommit(ctx context.Context, ref ref.DoltRef, cm *Commit) error {

	stRef, err := types.NewRef(cm.commitSt, ddb.db.Format())

	if err != nil {
		return err
	}

	return ddb.SetHead(ctx, ref, stRef)
}

func (ddb *DoltDB) SetHead(ctx context.Context, ref ref.DoltRef, stRef types.Ref) error {
	ds, err := ddb.db.GetDataset(ctx, ref.String())

	if err != nil {
		return err
	}

	_, err = ddb.db.SetHead(ctx, ds, stRef)
	return err
}

// CommitWithParentSpecs commits the value hash given to the branch given, using the list of parent hashes given. Returns an
// error if the value or any parents can't be resolved, or if anything goes wrong accessing the underlying storage.
func (ddb *DoltDB) CommitWithParentSpecs(ctx context.Context, valHash hash.Hash, dref ref.DoltRef, parentCmSpecs []*CommitSpec, cm *CommitMeta) (*Commit, error) {
	var parentCommits []*Commit
	for _, parentCmSpec := range parentCmSpecs {
		cm, err := ddb.Resolve(ctx, parentCmSpec, nil)

		if err != nil {
			return nil, err
		}
		parentCommits = append(parentCommits, cm)
	}
	return ddb.CommitWithParentCommits(ctx, valHash, dref, parentCommits, cm)
}

func (ddb *DoltDB) CommitWithParentCommits(ctx context.Context, valHash hash.Hash, dref ref.DoltRef, parentCommits []*Commit, cm *CommitMeta) (*Commit, error) {
	val, err := ddb.db.ReadValue(ctx, valHash)

	if err != nil {
		return nil, err
	}

	if st, ok := val.(types.Struct); !ok || st.Name() != ddbRootStructName {
		return nil, errors.New("can't commit a value that is not a valid root value")
	}

	ds, err := ddb.db.GetDataset(ctx, dref.String())

	if err != nil {
		return nil, err
	}

	l, err := types.NewList(ctx, ddb.db)

	if err != nil {
		return nil, err
	}

	parentEditor := l.Edit()

	headRef, hasHead, err := ds.MaybeHeadRef()

	if err != nil {
		return nil, err
	}

	if hasHead {
		parentEditor = parentEditor.Append(headRef)
	}

	for _, cm := range parentCommits {
		rf, err := types.NewRef(cm.commitSt, ddb.db.Format())

		if err != nil {
			return nil, err
		}

		parentEditor = parentEditor.Append(rf)
	}

	parents, err := parentEditor.List(ctx)

	if err != nil {
		return nil, err
	}

	st, err := cm.toNomsStruct(ddb.db.Format())

	if err != nil {
		return nil, err
	}

	commitOpts := datas.CommitOptions{ParentsList: parents, Meta: st, Policy: nil}
	ds, err = ddb.db.GetDataset(ctx, dref.String())

	if err != nil {
		return nil, err
	}

	ds, err = ddb.db.Commit(ctx, ds, val, commitOpts)

	if err != nil {
		return nil, err
	}

	commitSt, ok := ds.MaybeHead()
	if !ok {
		return nil, errors.New("commit has no head but commit succeeded (How?!?!?)")
	}

	return NewCommit(ddb.db, commitSt), nil
}

// dangling commits are unreferenced by any branch or ref. They are created in the course of programmatic updates
// such as rebase. You must create a ref to a dangling commit for it to be reachable
func (ddb *DoltDB) CommitDanglingWithParentCommits(ctx context.Context, valHash hash.Hash, parentCommits []*Commit, cm *CommitMeta) (*Commit, error) {
	var commitSt types.Struct
	val, err := ddb.db.ReadValue(ctx, valHash)
	if err != nil {
		return nil, err
	}
	if st, ok := val.(types.Struct); !ok || st.Name() != ddbRootStructName {
		return nil, errors.New("can't commit a value that is not a valid root value")
	}

	l, err := types.NewList(ctx, ddb.db)
	if err != nil {
		return nil, err
	}

	parentEditor := l.Edit()

	for _, cm := range parentCommits {
		rf, err := types.NewRef(cm.commitSt, ddb.db.Format())
		if err != nil {
			return nil, err
		}

		parentEditor = parentEditor.Append(rf)
	}

	parents, err := parentEditor.List(ctx)
	if err != nil {
		return nil, err
	}

	st, err := cm.toNomsStruct(ddb.db.Format())
	if err != nil {
		return nil, err
	}

	commitOpts := datas.CommitOptions{ParentsList: parents, Meta: st, Policy: nil}
	commitSt, err = ddb.db.CommitDangling(ctx, val, commitOpts)
	if err != nil {
		return nil, err
	}

	return NewCommit(ddb.db, commitSt), nil
}

// ValueReadWriter returns the underlying noms database as a types.ValueReadWriter.
func (ddb *DoltDB) ValueReadWriter() types.ValueReadWriter {
	return ddb.db
}

func (ddb *DoltDB) Format() *types.NomsBinFormat {
	return ddb.db.Format()
}

func WriteValAndGetRef(ctx context.Context, vrw types.ValueReadWriter, val types.Value) (types.Ref, error) {
	valRef, err := types.NewRef(val, vrw.Format())

	if err != nil {
		return types.Ref{}, err
	}

	targetVal, err := valRef.TargetValue(ctx, vrw)

	if err != nil {
		return types.Ref{}, err
	}

	if targetVal == nil {
		_, err = vrw.WriteValue(ctx, val)

		if err != nil {
			return types.Ref{}, err
		}
	}

	return valRef, err
}

// ResolveParent returns the n-th ancestor of a given commit (direct parent is index 0). error return value will be
// non-nil in the case that the commit cannot be resolved, there aren't as many ancestors as requested, or the
// underlying storage cannot be accessed.
func (ddb *DoltDB) ResolveParent(ctx context.Context, commit *Commit, parentIdx int) (*Commit, error) {
	parentCommitSt, err := commit.getParent(ctx, parentIdx)
	if err != nil {
		return nil, err
	}
	return NewCommit(ddb.ValueReadWriter(), *parentCommitSt), nil
}

func (ddb *DoltDB) ResolveAllParents(ctx context.Context, commit *Commit) ([]*Commit, error) {
	num, err := commit.NumParents()
	if err != nil {
		return nil, err
	}
	resolved := make([]*Commit, num)
	for i := 0; i < num; i++ {
		parent, err := ddb.ResolveParent(ctx, commit, i)
		if err != nil {
			return nil, err
		}
		resolved[i] = parent
	}
	return resolved, nil
}

// HasRef returns whether the branch given exists in this database.
func (ddb *DoltDB) HasRef(ctx context.Context, doltRef ref.DoltRef) (bool, error) {
	dss, err := ddb.db.Datasets(ctx)

	if err != nil {
		return false, err
	}

	return dss.Has(ctx, types.String(doltRef.String()))
}

var branchRefFilter = map[ref.RefType]struct{}{ref.BranchRefType: {}}

// GetBranches returns a list of all branches in the database.
func (ddb *DoltDB) GetBranches(ctx context.Context) ([]ref.DoltRef, error) {
	return ddb.GetRefsOfType(ctx, branchRefFilter)
}

type BranchWithHash struct {
	Ref  ref.DoltRef
	Hash hash.Hash
}

func (ddb *DoltDB) GetBranchesWithHashes(ctx context.Context) ([]BranchWithHash, error) {
	var refs []BranchWithHash
	err := ddb.VisitRefsOfType(ctx, branchRefFilter, func(r ref.DoltRef, v types.Value) error {
		if tr, ok := v.(types.Ref); ok {
			refs = append(refs, BranchWithHash{r, tr.TargetHash()})
		}
		return nil
	})
	return refs, err
}

var tagsRefFilter = map[ref.RefType]struct{}{ref.TagRefType: {}}

// GetTags returns a list of all tags in the database.
func (ddb *DoltDB) GetTags(ctx context.Context) ([]ref.DoltRef, error) {
	return ddb.GetRefsOfType(ctx, tagsRefFilter)
}

var workspacesRefFilter = map[ref.RefType]struct{}{ref.WorkspaceRefType: {}}

// GetWorkspaces returns a list of all workspaces in the database.
func (ddb *DoltDB) GetWorkspaces(ctx context.Context) ([]ref.DoltRef, error) {
	return ddb.GetRefsOfType(ctx, workspacesRefFilter)
}

var remotesRefFilter = map[ref.RefType]struct{}{ref.RemoteRefType: {}}

// GetRemoteRefs returns a list of all remotes in the database.
func (ddb *DoltDB) GetRemoteRefs(ctx context.Context) ([]ref.DoltRef, error) {
	return ddb.GetRefsOfType(ctx, remotesRefFilter)
}

// GetHeadRefs returns a list of all refs that point to a Commit
func (ddb *DoltDB) GetHeadRefs(ctx context.Context) ([]ref.DoltRef, error) {
	return ddb.GetRefsOfType(ctx, ref.HeadRefTypes)
}

func (ddb *DoltDB) VisitRefsOfType(ctx context.Context, refTypeFilter map[ref.RefType]struct{}, visit func(r ref.DoltRef, v types.Value) error) error {
	dss, err := ddb.db.Datasets(ctx)
	if err != nil {
		return err
	}

	return dss.IterAll(ctx, func(key, v types.Value) error {
		keyStr := string(key.(types.String))

		var dref ref.DoltRef
		if ref.IsRef(keyStr) {
			dref, err = ref.Parse(keyStr)
			if err != nil {
				return err
			}

			if _, ok := refTypeFilter[dref.GetType()]; ok {
				err = visit(dref, v)
				if err != nil {
					return err
				}
			}
		}

		return nil
	})
}

func (ddb *DoltDB) GetRefsOfType(ctx context.Context, refTypeFilter map[ref.RefType]struct{}) ([]ref.DoltRef, error) {
	var refs []ref.DoltRef
	err := ddb.VisitRefsOfType(ctx, refTypeFilter, func(r ref.DoltRef, v types.Value) error {
		refs = append(refs, r)
		return nil
	})
	return refs, err
}

// NewBranchAtCommit creates a new branch with HEAD at the commit given. Branch names must pass IsValidUserBranchName.
func (ddb *DoltDB) NewBranchAtCommit(ctx context.Context, branchRef ref.DoltRef, commit *Commit) error {
	if !IsValidBranchRef(branchRef) {
		panic(fmt.Sprintf("invalid branch name %s, use IsValidUserBranchName check", branchRef.String()))
	}

	ds, err := ddb.db.GetDataset(ctx, branchRef.String())
	if err != nil {
		return err
	}

	rf, err := types.NewRef(commit.commitSt, ddb.db.Format())
	if err != nil {
		return err
	}

	_, err = ddb.db.SetHead(ctx, ds, rf)
	if err != nil {
		return err
	}

	// Update the corresponding working set at the same time, either by updating it or creating a new one
	// TODO: find all the places HEAD can change, update working set too. This is only necessary when we don't already
	//  update the working set when the head changes.
	commitRoot, err := commit.GetRootValue()
	wsRef, _ := ref.WorkingSetRefForHead(branchRef)

	var ws *WorkingSet
	var currWsHash hash.Hash
	ws, err = ddb.ResolveWorkingSet(ctx, wsRef)
	if err == ErrWorkingSetNotFound {
		ws = EmptyWorkingSet(wsRef)
	} else if err != nil {
		return err
	} else {
		currWsHash, err = ws.HashOf()
		if err != nil {
			return err
		}
	}

	ws = ws.WithWorkingRoot(commitRoot).WithStagedRoot(commitRoot)
	return ddb.UpdateWorkingSet(ctx, wsRef, ws, currWsHash, TodoWorkingSetMeta())
}

// CopyWorkingSet copies a WorkingSetRef from one ref to another. If `force` is
// true, will overwrite any existing value in the destination ref. Otherwise
// will fail if the destination ref exists.
//
// If fromWSRef does not exist, this method does not return an error, but
// returns `nil`. In that case, the destination ref is left alone.
func (ddb *DoltDB) CopyWorkingSet(ctx context.Context, fromWSRef ref.WorkingSetRef, toWSRef ref.WorkingSetRef, force bool) error {
	ws, err := ddb.ResolveWorkingSet(ctx, fromWSRef)
	if err == ErrWorkingSetNotFound {
		return nil
	} else if err != nil {
		return err
	}

	var currWsHash hash.Hash
	toWS, err := ddb.ResolveWorkingSet(ctx, toWSRef)
	if err != nil && err != ErrWorkingSetNotFound {
		return err
	}
	if !force && err != ErrWorkingSetNotFound {
		return errors.New("cannot overwrite existing working set " + toWSRef.String() + " without force.")
	} else if err == nil {
		currWsHash, err = toWS.HashOf()
		if err != nil {
			return err
		}
	}

	return ddb.UpdateWorkingSet(ctx, toWSRef, ws, currWsHash, TodoWorkingSetMeta())
}

// DeleteBranch deletes the branch given, returning an error if it doesn't exist.
func (ddb *DoltDB) DeleteBranch(ctx context.Context, branch ref.DoltRef) error {
	return ddb.deleteRef(ctx, branch)
}

func (ddb *DoltDB) deleteRef(ctx context.Context, dref ref.DoltRef) error {
	ds, err := ddb.db.GetDataset(ctx, dref.String())

	if err != nil {
		return err
	}

	if !ds.HasHead() {
		return ErrBranchNotFound
	}

	if dref.GetType() == ref.BranchRefType {
		branches, err := ddb.GetBranches(ctx)
		if err != nil {
			return err
		}
		if len(branches) == 1 {
			return ErrCannotDeleteLastBranch
		}
	}

	_, err = ddb.db.Delete(ctx, ds)
	return err
}

// NewTagAtCommit create a new tag at the commit given.
func (ddb *DoltDB) NewTagAtCommit(ctx context.Context, tagRef ref.DoltRef, c *Commit, meta *TagMeta) error {
	if !IsValidTagRef(tagRef) {
		panic(fmt.Sprintf("invalid tag name %s, use IsValidUserTagName check", tagRef.String()))
	}

	ds, err := ddb.db.GetDataset(ctx, tagRef.String())

	if err != nil {
		return err
	}

	_, hasHead, err := ds.MaybeHeadRef()

	if err != nil {
		return err
	}
	if hasHead {
		return fmt.Errorf("dataset already exists for tag %s", tagRef.String())
	}

	r, err := types.NewRef(c.commitSt, ddb.Format())

	if err != nil {
		return err
	}

	st, err := meta.toNomsStruct(ddb.db.Format())

	if err != nil {
		return err
	}

	tag := datas.TagOptions{Meta: st}

	ds, err = ddb.db.Tag(ctx, ds, r, tag)

	return err
}

// UpdateWorkingSet updates the working set with the ref given to the root value given
// |prevHash| is the hash of the expected WorkingSet struct stored in the ref, not the hash of the RootValue there.
func (ddb *DoltDB) UpdateWorkingSet(
	ctx context.Context,
	workingSetRef ref.WorkingSetRef,
	workingSet *WorkingSet,
	prevHash hash.Hash,
	meta *WorkingSetMeta,
) error {
	ds, err := ddb.db.GetDataset(ctx, workingSetRef.String())
	if err != nil {
		return err
	}

	// logrus.Tracef("Updating working set with root %s", workingSet.RootValue().DebugString(ctx, true))

	workingRootRef, stagedRef, mergeStateRef, err := workingSet.writeValues(ctx, ddb)
	if err != nil {
		return err
	}

	metaSt, err := meta.toNomsStruct(types.Format_Default)
	if err != nil {
		return err
	}

	_, err = ddb.db.UpdateWorkingSet(ctx, ds, datas.WorkingSetSpec{
		Meta:        datas.WorkingSetMeta{Meta: metaSt},
		WorkingRoot: workingRootRef,
		StagedRoot:  stagedRef,
		MergeState:  mergeStateRef,
	}, prevHash)

	return err
}

// CommitWithWorkingSet combines the functionality of CommitWithParents with UpdateWorking set, and takes a combination
// of their parameters. It's a way to update the working set and current HEAD in the same atomic transaction. It commits
// to disk a pending commit value previously created with NewPendingCommit, asserting that the working set hash given
// is still current for that HEAD.
func (ddb *DoltDB) CommitWithWorkingSet(
	ctx context.Context,
	headRef ref.DoltRef, workingSetRef ref.WorkingSetRef,
	commit *PendingCommit, workingSet *WorkingSet,
	prevHash hash.Hash,
	meta *WorkingSetMeta,
) error {
	wsDs, err := ddb.db.GetDataset(ctx, workingSetRef.String())
	if err != nil {
		return err
	}

	headDs, err := ddb.db.GetDataset(ctx, headRef.String())
	if err != nil {
		return err
	}

	// logrus.Tracef("Updating working set with root %s", workingSet.RootValue().DebugString(ctx, true))

	workingRootRef, stagedRef, mergeStateRef, err := workingSet.writeValues(ctx, ddb)
	if err != nil {
		return err
	}

	var metaSt types.Struct
	metaSt, err = meta.toNomsStruct(ddb.db.Format())
	if err != nil {
		return err
	}

	_, _, err = ddb.db.CommitWithWorkingSet(ctx, headDs, wsDs, commit.Roots.Staged.valueSt, datas.WorkingSetSpec{
		Meta:        datas.WorkingSetMeta{Meta: metaSt},
		WorkingRoot: workingRootRef,
		StagedRoot:  stagedRef,
		MergeState:  mergeStateRef,
	}, prevHash, commit.CommitOptions)

	return err
}

// DeleteWorkingSet deletes the working set given
func (ddb *DoltDB) DeleteWorkingSet(ctx context.Context, workingSetRef ref.WorkingSetRef) error {
	ds, err := ddb.db.GetDataset(ctx, workingSetRef.String())
	if err != nil {
		return err
	}

	_, err = ddb.db.Delete(ctx, ds)
	return err
}

func (ddb *DoltDB) DeleteTag(ctx context.Context, tag ref.DoltRef) error {
	err := ddb.deleteRef(ctx, tag)

	if err == ErrBranchNotFound {
		return ErrTagNotFound
	}

	return err
}

// NewWorkspaceAtCommit create a new workspace at the commit given.
func (ddb *DoltDB) NewWorkspaceAtCommit(ctx context.Context, workRef ref.DoltRef, c *Commit) error {
	ds, err := ddb.db.GetDataset(ctx, workRef.String())
	if err != nil {
		return err
	}

	r, err := types.NewRef(c.commitSt, ddb.Format())
	if err != nil {
		return err
	}

	ds, err = ddb.db.SetHead(ctx, ds, r)

	return err
}

func (ddb *DoltDB) DeleteWorkspace(ctx context.Context, workRef ref.DoltRef) error {
	err := ddb.deleteRef(ctx, workRef)

	if err == ErrBranchNotFound {
		return ErrWorkspaceNotFound
	}

	return err
}

// GC performs garbage collection on this ddb. Values passed in |uncommitedVals| will be temporarily saved during gc.
func (ddb *DoltDB) GC(ctx context.Context, uncommitedVals ...hash.Hash) error {
	collector, ok := ddb.db.(datas.GarbageCollector)
	if !ok {
		return fmt.Errorf("this database does not support garbage collection")
	}

	err := ddb.pruneUnreferencedDatasets(ctx)
	if err != nil {
		return err
	}

	datasets, err := ddb.db.Datasets(ctx)
	newGen := hash.NewHashSet(uncommitedVals...)
	oldGen := make(hash.HashSet)
	err = datasets.IterAll(ctx, func(key, value types.Value) error {
		keyStr := string(key.(types.String))
		h := value.(types.Ref).TargetHash()

		var isOldGen bool
		switch {
		case ref.IsRef(keyStr):
			parsed, err := ref.Parse(keyStr)
			if err != nil && !errors.Is(err, ref.ErrUnknownRefType) {
				return err
			}

			refType := parsed.GetType()
			isOldGen = refType == ref.BranchRefType || refType == ref.RemoteRefType || refType == ref.InternalRefType
		}

		if isOldGen {
			oldGen.Insert(h)
		} else {
			newGen.Insert(h)
		}

		return nil
	})

	if err != nil {
		return err
	}

	return collector.GC(ctx, oldGen, newGen)
}

func (ddb *DoltDB) pruneUnreferencedDatasets(ctx context.Context) error {
	dd, err := ddb.db.Datasets(ctx)
	if err != nil {
		return err
	}

	var deletes []string
	_ = dd.Iter(ctx, func(ds, _ types.Value) (stop bool, err error) {
		dsID := string(ds.(types.String))
		if !ref.IsRef(dsID) && !ref.IsWorkingSet(dsID) {
			deletes = append(deletes, dsID)
		}
		return false, nil
	})

	// e.g. flushes
	for _, dsID := range deletes {
		ds, err := ddb.db.GetDataset(ctx, dsID)
		if err != nil {
			return err
		}

		ds, err = ddb.db.Delete(ctx, ds)
		if err != nil {
			return err
		}

		if ds.HasHead() {
			return fmt.Errorf("unsuccessful delete for dataset %s", ds.ID())
		}
	}

	return nil
}

// PushChunks initiates a push into a database from the source database given, at the Value ref given. Pull progress is
// communicated over the provided channel.
func (ddb *DoltDB) PushChunks(ctx context.Context, tempDir string, srcDB *DoltDB, rf types.Ref, progChan chan datas.PullProgress, pullerEventCh chan datas.PullerEvent) error {
	if datas.CanUsePuller(srcDB.db) && datas.CanUsePuller(ddb.db) {
		puller, err := datas.NewPuller(ctx, tempDir, defaultChunksPerTF, srcDB.db, ddb.db, rf.TargetHash(), pullerEventCh)

		if err == datas.ErrDBUpToDate {
			return nil
		} else if err != nil {
			return err
		}

		return puller.Pull(ctx)
	} else {
		return datas.Pull(ctx, srcDB.db, ddb.db, rf, progChan)
	}
}

func (ddb *DoltDB) PushChunksForRefHash(ctx context.Context, tempDir string, srcDB *DoltDB, h hash.Hash, pullerEventCh chan datas.PullerEvent) error {
	if datas.CanUsePuller(srcDB.db) && datas.CanUsePuller(ddb.db) {
		puller, err := datas.NewPuller(ctx, tempDir, defaultChunksPerTF, srcDB.db, ddb.db, h, pullerEventCh)

		if err == datas.ErrDBUpToDate {
			return nil
		} else if err != nil {
			return err
		}

		return puller.Pull(ctx)
	} else {
		return errors.New("this type of chunk store does not support this operation")
	}
}

// PullChunks initiates a pull into a database from the source database given, at the commit given. Progress is
// communicated over the provided channel.
func (ddb *DoltDB) PullChunks(ctx context.Context, tempDir string, srcDB *DoltDB, stRef types.Ref, progChan chan datas.PullProgress, pullerEventCh chan datas.PullerEvent) error {
	if datas.CanUsePuller(srcDB.db) && datas.CanUsePuller(ddb.db) {
		puller, err := datas.NewPuller(ctx, tempDir, defaultChunksPerTF, srcDB.db, ddb.db, stRef.TargetHash(), pullerEventCh)

		if err == datas.ErrDBUpToDate {
			return nil
		} else if err != nil {
			return err
		}

		return puller.Pull(ctx)
	} else {
		return datas.PullWithoutBatching(ctx, srcDB.db, ddb.db, stRef, progChan)
	}
}

func (ddb *DoltDB) Clone(ctx context.Context, destDB *DoltDB, eventCh chan<- datas.TableFileEvent) error {
	return datas.Clone(ctx, ddb.db, destDB.db, eventCh)
}<|MERGE_RESOLUTION|>--- conflicted
+++ resolved
@@ -112,20 +112,16 @@
 	return ddb.WriteEmptyRepoWithCommitTime(ctx, initBranch, name, email, CommitNowFunc())
 }
 
-<<<<<<< HEAD
 func (ddb *DoltDB) WriteEmptyRepoWithCommitTime(ctx context.Context, initBranch, name, email string, t time.Time) error {
-=======
-func (ddb *DoltDB) WriteEmptyRepoWithCommitTime(ctx context.Context, name, email string, t time.Time) error {
-	return ddb.WriteEmptyRepoWithCommitTimeAndDefaultBranch(ctx, name, email, t, ref.NewBranchRef(MasterBranch))
+	return ddb.WriteEmptyRepoWithCommitTimeAndDefaultBranch(ctx, name, email, t, ref.NewBranchRef(initBranch))
 }
 
 func (ddb *DoltDB) WriteEmptyRepoWithCommitTimeAndDefaultBranch(
 	ctx context.Context,
 	name, email string,
 	t time.Time,
-	def ref.BranchRef,
+	init ref.BranchRef,
 ) error {
->>>>>>> d6ba9e27
 	// precondition checks
 	name = strings.TrimSpace(name)
 	email = strings.TrimSpace(email)
@@ -184,12 +180,7 @@
 		return err
 	}
 
-<<<<<<< HEAD
-	dref = ref.NewBranchRef(initBranch)
-	ds, err = ddb.db.GetDataset(ctx, dref.String())
-=======
-	ds, err = ddb.db.GetDataset(ctx, def.String())
->>>>>>> d6ba9e27
+	ds, err = ddb.db.GetDataset(ctx, init.String())
 
 	if err != nil {
 		return err
